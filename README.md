--- conflicted
+++ resolved
@@ -109,12 +109,7 @@
 4. Define environment variables.
 
    Set the following environment variables with your respective credentials: CLEARML_API_ACCESS_KEY, CLEARML_API_SECRET_KEY, AWS_ACCESS_KEY_ID, and AWS_SECRET_ACCESS_KEY. Additionally, set AWS_REGION. The typical value is "us-east-1".
-<<<<<<< HEAD
-   * Windows users: see [here](https://github.com/sillsdev/silnlp/wiki/Install-silnlp-on-Windows-10#permanently-set-environment-variables) for instructions on setting environment variables permanently
    * Linux / macOS users: To set environment variables permanently, add each variable as a new line to the `.bashrc` file (Linux) or `.profile` file (macOS) in your home directory with the format 
-=======
-   * Linux: To set environment variables permanently, add each variable as a new line to the `.bashrc` file in your home directory with the format 
->>>>>>> f6c407e4
       ```
       export VAR="VAL"
       ```

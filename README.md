# SIL NLP

SIL NLP provides a set of pipelines for performing experiments on various NLP tasks with a focus on resource-poor and minority languages.

## Supported Pipelines

- Neural Machine Translation
- Statistical Machine Translation
- Word Alignment
---

## SILNLP Prerequisites
These are the main requirements for the SILNLP code to run on a local machine. Using PyCharm is another way to configure the environment and instructions for that method are included later.
The SILNLP repo itself is hosted on Github, mainly written in Python and calls SIL.Machine.Tool. 'Machine' as we tend to call it, is a .NET application that has many functions for manipulating USFM data. Most of the language data we have for low resource languages in USFM format. Since Machine is a .Net application it depends upon the __.NET core SDK__ which works on Windows and Linux. Since there are many python packages that need to be used, with complex versioning requirements we use a Python package called Poetry to mangage all of those. So here is a rough heirarchy of SILNLP with the major dependencies.

| Requirement           | Reason                                                            |
| --------------------- | ----------------------------------------------------------------- |
| GIT                   | to get the repo from [github](https://github.com/sillsdev/silnlp) |
| Python                | to run the silnlp code                                            |
| Poetry                | to manage all the Python packages and versions                    |
| SIL.Machine.Tool      | to support many functions for data manipulation                   |
| .Net core SDK         | Required by SIL.Machine.Tool                                      |
| NVIDIA GPU            | Required to run on a local machine                                |
| Nvidia drivers        | Required for the GPU                                              |
| CUDA Toolkit          | Required for the Machine learning with the GPU                    |
| Environment variables | To tell SILNLP where to find the data, etc.                       |

## Environment Setup

### Option 1: Docker Container
1. If using a local GPU, install the corresponding [NVIDIA driver](https://www.nvidia.com/download/index.aspx).
   
   On Ubuntu, the driver can alternatively be installed through the GUI by opening Software & Updates, navigating to Additional Drivers in the top menu, and selecting the newest NVIDIA driver with the labels proprietary and tested.

   After installing the driver, reboot your system.

2. Download and install [Docker Desktop](https://www.docker.com/get-started/).
   * Reboot after installing, confirm that all installation steps are complete before the next step.
   
   If using a local GPU, you'll also need to install the [NVIDIA Container Toolkit](https://docs.nvidia.com/datacenter/cloud-native/container-toolkit/latest/install-guide.html#installation) and configure Docker so that it can use the [NVIDIA Container Runtime](https://docs.nvidia.com/datacenter/cloud-native/container-toolkit/latest/install-guide.html#configuring-docker).

3. Pull Docker image
   
   In a terminal, run:
   ```
   docker pull ghcr.io/sillsdev/silnlp:latest
   ```
   * For Windows, use CMD Prompt
   * If there is an error like "request returned Internal Server Error for API route and version <url>, check if the server supports the requested API version" Check that the Docker Desktop installation steps are complete. Reopen CMD prompt and try again.

5. Create Docker container based on the image
   
   If you're using a local GPU, then in a terminal, run:
   ```
   docker create -it --gpus all --name silnlp ghcr.io/sillsdev/silnlp:latest
   ```
   Otherwise, run:
   ```
   docker create -it --name silnlp ghcr.io/sillsdev/silnlp:latest
   ```
   A docker container should be created. You should be able to see a container named 'silnlp' on the Containers page of Docker Desktop.

6. Create file for environment variables

   __If you do not intend to use SILNLP with ClearML and AWS, you can skip this step.__
   
   Create a text file with the following content and insert your credentials.
   ```
   CLEARML_API_ACCESS_KEY=xxxxx
   CLEARML_API_SECRET_KEY=xxxxx
   AWS_ACCESS_KEY_ID=xxxxx
   AWS_SECRET_ACCESS_KEY=xxxxx
<<<<<<< HEAD
=======
   SIL_NLP_DATA_PATH="/silnlp"
>>>>>>> 988056e7
   ```
   * Note that this does not give you direct access to an AWS S3 bucket from within the Docker container, it only allows you to run scripts referencing files in the bucket.

7. Start container
   
   If you completed step 5: \
   In a terminal, run:
   ```
      docker start silnlp
      docker exec -it --env-file path/to/env_vars_file silnlp bash
   ```
   If you did not complete step 5: \
   In a terminal, run:
   ```
   docker start silnlp
   docker exec -it silnlp bash
   ```
   * After this step, the terminal should change to say `root@xxxxx:~/silnlp#`, where `xxxxx` is a string of letters and numbers, instead of your current working directory. This is the command line for the docker container, and you're able to run SILNLP scripts from here.
   * To leave the container, run `exit`, and to stop it, run `docker stop silnlp`. It can be started again by repeating step 6. Stopping the container will not erase any changes made in the container environment, but removing  it will.

### Option 2: Manual Installation

The SILNLP code can be run on either Windows or Linux operating systems. If using an Ubuntu distribution, the only compatible version is 20.04.

__Download and install__ the following before creating any projects or starting any code, preferably in this order to avoid most warnings:

1. If using a local GPU: [NVIDIA driver](https://www.nvidia.com/download/index.aspx)
   * On Ubuntu, the driver can alternatively be installed through the GUI by opening Software & Updates, navigating to Additional Drivers in the top menu, and selecting the newest NVIDIA driver with the labels proprietary and tested.
   * After installing the driver, reboot your system.

2. Download and install [Docker Desktop](https://www.docker.com/get-started/).
   * Reboot after installing and completing the relevant steps below, confirm that all installation steps are complete before the next step.

   Windows (non-WSL) and macOS:
   * Open Settings in Docker Desktop and under the Resources tab, update File Sharing with any locations your source code is kept.
   
   WSL:
   * Enable WSL 2 backend:
      * Open Settings in Docker Desktop and check "Use WSL 2 based engine" under the General tab. It may already be checked.
      * To verify, check under the Resources tab in Settings for a message saying that you are using the WSL 2 backend.

   Linux:
   * Add your user to the docker group by using a terminal to run: `sudo usermod -aG docker $USER`
   * Sign out and back in again so your changes take effect


   If using a local GPU, you'll also need to install the [NVIDIA Container Toolkit](https://docs.nvidia.com/datacenter/cloud-native/container-toolkit/latest/install-guide.html#installation) and configure Docker so that it can use the [NVIDIA Container Runtime](https://docs.nvidia.com/datacenter/cloud-native/container-toolkit/latest/install-guide.html#configuring-docker).

3. Set up [ClearML](clear_ml_setup.md).

4. Define environment variables.

   Set the following environment variables with your respective credentials: CLEARML_API_ACCESS_KEY, CLEARML_API_SECRET_KEY, AWS_ACCESS_KEY_ID, and AWS_SECRET_ACCESS_KEY. Additionally, set AWS_REGION. The typical value is "us-east-1".
   * Linux / macOS users: To set environment variables permanently, add each variable as a new line to the `.bashrc` file (Linux) or `.profile` file (macOS) in your home directory with the format 
      ```
      export VAR="VAL"
      ```
      Close and reopen any open terminals for the changes to take effect.
   
   * Windows:
      1. Open Settings and go to the System tab.
      2. Under the "Device Specifications" section, in the "Related links", click "Advanced system settings".
      3. Click "Environment Variables".
      4. In the "System Variables" section, click "New".
      5. Enter the name and value of the variable and click "Ok". Repeat for as many variables as you need.
      6. Click "Ok" on the Environment Variables page to save your changes.
      7. Close and reopen any open command prompt terminals for the changes to take effect.

5. Install Visual Studio Code.

6. Clone the silnlp repo.

7. Open up silnlp folder in VS Code.

8. Install the Dev Containers extension for VS Code.

9. Build the dev container and open the silnlp folder in the container.
      * Click on the Remote Indicator in the bottom left corner.
      * Select "Reopen in Container" and choose the silnlp dev container if necessary. This will take a while the first time because the container has to build.
      * If it was successful, the window will refresh and it will say "Dev Container: SILNLP" in the bottom left corner.
      * Note: If you don't have a local GPU, you may need to comment out the `gpus --all` part of the `runArgs` field of the `.devcontainer/devcontainer.json` file.

10. Install and activate Poetry environment.
      * In the VS Code terminal, run `poetry install` to install the necessary Python libraries, and then run `poetry shell` to enter the environment in the terminal. 

11. (Optional) Locally mount the S3 bucket. This will allow you to interact directly with the S3 bucket from your local terminal (outside of the dev container). See instructions [here](s3_bucket_setup.md).

To get back into the dev container and poetry environment each subsequent time, open the silnlp folder in VS Code, select the "Reopen in Container" option from the Remote Connection menu (bottom left corner), and use the `poetry shell` command in the terminal.

## Setting Up and Running Experiments
See the [wiki](../../wiki) for information on setting up and running experiments. The most important pages for getting started are the ones on [file structure](../../wiki/Folder-structure-and-file-naming-conventions), [model configuration](../../wiki/Configure-a-model), and [running experiments](../../wiki/NMT:-Usage). A lot of the instructions are specific to NMT, but are still helpful starting points for doing other things like [alignment](../../wiki/Alignment:-Usage).

See [this](../../wiki/Using-the-Python-Debugger) page for information on using the VS code debugger.

If you need to use a tool that is supported by SILNLP but is not installable as a Python library (which is probably the case if you get an error like "RuntimeError: eflomal is not installed."), follow the appropriate instructions [here](../../wiki/Installing-External-Libraries).

## .NET Machine alignment models

If you need to run the .NET versions of the Machine alignment models, you will need to install .NET Core SDK 8.0. After installing, run `dotnet tool restore`.
   * Windows: [.NET Core SDK](https://dotnet.microsoft.com/download)
   * Linux: Installation instructions can be found [here](https://learn.microsoft.com/en-us/dotnet/core/install/linux-ubuntu-2004).
   * macOS: Installation instructions can be found [here](https://learn.microsoft.com/en-us/dotnet/core/install/macos).<|MERGE_RESOLUTION|>--- conflicted
+++ resolved
@@ -70,10 +70,7 @@
    CLEARML_API_SECRET_KEY=xxxxx
    AWS_ACCESS_KEY_ID=xxxxx
    AWS_SECRET_ACCESS_KEY=xxxxx
-<<<<<<< HEAD
-=======
    SIL_NLP_DATA_PATH="/silnlp"
->>>>>>> 988056e7
    ```
    * Note that this does not give you direct access to an AWS S3 bucket from within the Docker container, it only allows you to run scripts referencing files in the bucket.
 

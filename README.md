--- conflicted
+++ resolved
@@ -120,24 +120,19 @@
       ```
 
 
-<<<<<<< HEAD
    Linux:
+   * Add your user to the docker group by using a terminal to run: `sudo usermod -aG docker $USER`
+   * Sign out and back in again so your changes take effect
 
-   In terminal, run:
-      ```
-      curl -sSL https://install.python-poetry.org | python3 - 
-      ```
-      Add the following line to your .bashrc file in your home directory:
-=======
+3. Set up [ClearML](clear_ml_setup.md).
+
+4. Define environment variables.
+
    Set the following environment variables with your respective credentials: CLEARML_API_ACCESS_KEY, CLEARML_API_SECRET_KEY, AWS_ACCESS_KEY_ID, and AWS_SECRET_ACCESS_KEY. Additionally, set AWS_REGION. The typical value is "us-east-1".
    * Linux: To set environment variables permanently, add each variable as a new line to the `.bashrc` file in your home directory with the format 
->>>>>>> f6c407e4
       ```
-      export PATH="$HOME/.local/bin:$PATH"
+      export VAR="VAL"
       ```
-<<<<<<< HEAD
-      
-=======
       Close and reopen any open terminals for the changes to take effect.
    
    * Windows:
@@ -148,162 +143,37 @@
       5. Enter the name and value of the variable and click "Ok". Repeat for as many variables as you need.
       6. Click "Ok" on the Environment Variables page to save your changes.
       7. Close and reopen any open command prompt terminals for the changes to take effect.
->>>>>>> f6c407e4
 
-5. .NET Core SDK
-   * The necessary versions are 7.0 and 3.1. If your machine is only able to install version 7.0, you can set the DOTNET_ROLL_FORWARD environment variable to "LatestMajor", which will allow you to run anything that depends on dotnet 3.1.
-   * Note - the .NET SDK is needed for [SIL.Machine.Tool](https://github.com/sillsdev/machine).  Many of the scripts in this repo require this .Net package.  The .Net package will be installed and updated when the silnlp is initialized in `__init__.py`.
-   * Windows: [.NET Core SDK](https://dotnet.microsoft.com/download)
-   * Linux: Installation instructions can be found [here](https://learn.microsoft.com/en-us/dotnet/core/install/linux-ubuntu-2004)
-6. C++ Redistributable
-   * Note - this may already be installed.  If it is not installed you may get cryptic errors such as "System.DllNotFoundException: Unable to load DLL 'thot' or one of its dependencies"
-   * Windows: Download from https://support.microsoft.com/en-us/topic/the-latest-supported-visual-c-downloads-2647da03-1eea-4433-9aff-95f26a218cc0 and install
-   * Linux: Instead of installing the redistributable, run the following commands:
-      ```
-      sudo apt-get update
-      sudo apt-get install build-essential gdb
-      ```
+5. Install Visual Studio Code.
 
----
-## Development Environment setup
-### Option 1: PyCharm Setup
-If you wish, you can use [PyCharm 2020.1](https://www.jetbrains.com/pycharm/) as your Python IDE.
-First, you will need to install the Poetry plugin for PyCharm.
+6. Clone the silnlp repo.
 
-1. Go to `File -> Settings -> Plugins`.
-2. Search for "Poetry" and install the plugin.
+7. Open up silnlp folder in VS Code.
 
-Once the Poetry plugin is installed, you can clone the the repo using PyCharm. If you have already cloned the repo, you can open the folder in PyCharm and skip these steps.
+8. Install the Dev Containers extension for VS Code.
 
-1. Go to `VCS -> Get from Version Control...`.
-2. Enter `https://github.com/sillsdev/silnlp.git` in the URL field.
-3. Click the `Clone`.
-4. Enter your Github credentials if necessary.
+9. Build the dev container and open the silnlp folder in the container.
+      * Click on the Remote Indicator in the bottom left corner.
+      * Select "Reopen in Container" and choose the silnlp dev container if necessary. This will take a while the first time because the container has to build.
+      * If it was successful, the window will refresh and it will say "Dev Container: SILNLP" in the bottom left corner.
+      * Note: If you don't have a local GPU, you may need to comment out the `gpus --all` part of the `runArgs` field of the `.devcontainer/devcontainer.json` file.
 
-Next, you will need to setup the interpreter for the project.
+10. Install and activate Poetry environment.
+      * In the VS Code terminal, run `poetry install` to install the necessary Python libraries, and then run `poetry shell` to enter the environment in the terminal. 
 
-1. Go to `File -> Settings -> Project -> Project Interpreter`.
-2. Click the gear button and select `Add...`.
-3. Choose `Poetry Environment` and click `OK`.
-4. PyCharm will setup the Poetry environment and install all dependencies.
-5. Once PyCharm finishes the setup, click `OK`.
+11. (Optional) Locally mount the S3 bucket. This will allow you to interact directly with the S3 bucket from your local terminal (outside of the dev container). See instructions [here](s3_bucket_setup.md).
 
-You will need to configure PyCharm to work properly with the project.
+To get back into the dev container and poetry environment each subsequent time, open the silnlp folder in VS Code, select the "Reopen in Container" option from the Remote Connection menu (bottom left corner), and use the `poetry shell` command in the terminal.
 
-1. Go to `File -> Settings -> Editor -> Inspections`.
-2. In the `Profile` dropdown, select `Project Default`.
-3. Uncheck the `Python -> Package requirements` setting.
-4. In the `Python -> PEP 8 coding style violation` setting, ignore the errors `E402` and `E203`.
-
-Lastly, setup PyCharm to use the Black code formatter by following the instructions [here](https://black.readthedocs.io/en/stable/editor_integration.html#pycharm-intellij-idea).
-
-### Option 2: Visual Studio Code setup
-1. Install Visual Studio Code
-2. Install Python extension for VSCode
-3. Open up silnlp folder in VSC
-4. In CMD window, type `poetry install` to create the virtual environment for silnlp
-   * If using conda, activate your conda environment first before `poetry install`. Poetry will then install all the dependencies into the conda environment.
-5. Choose the newly created virtual environment as the "Python Interpreter" in the command palette (ctrl+shift+P)
-   * If using conda, choose the conda environment as the interpreter
-6. Open the command palette and select "Preferences: Open User Settings (JSON)". In the `settings.json` file, add the following options:
-   ``` json
-      "python.formatting.provider": "black",
-      "python.linting.pylintEnabled": true,
-      "editor.formatOnSave": true,
-   ```
-
-## S3 bucket setup
-We use Amazon S3 storage for storing our experiment data. Here is some workspace setup to enable a decent workflow.
-
-### Install and configure AWS S3 storage
-The following will allow the boto3 and S3Path libraries in Python correctly talk to the S3 bucket.
-* Install the aws-cli from: https://aws.amazon.com/cli/
-* In cmd, type: `aws configure` and enter your AWS access_key_id and secret_access_key and the region (we use region = us-east-1).
-* The aws configure command will create a folder in your home directory named '.aws' it should contain two plain text files named 'config' and 'credentials'. The config file should contain the region and the credentials file should contain your access_key_id and your secret_access_key.
-(Home directory on windows is usually C:\Users\<Username>\ and on linux it is /home/username)
-
-### Install and configure rclone
-
-
-**Windows**
-
-The following will mount /aqua-ml-data on your S drive and allow you to explore, read and write.
-* Install WinFsp: http://www.secfs.net/winfsp/rel/  (Click the button to "Download WinFsp Installer" not the "SSHFS-Win (x64)" installer)
-* Download rclone from: https://rclone.org/downloads/
-* Unzip to your desktop (or some convient location). 
-* Add the folder that contains rclone.exe to your PATH environment variable.
-* Take the `scripts/rclone/rclone.conf` file from this SILNLP repo and copy it to `~\AppData\Roaming\rclone` (creating folders if necessary) 
-* Take the `scripts/rclone/mount_to_s.bat` file from this SILNLP repo and copy it to the folder that contains the unzipped rclone.
-* Double-click the bat file. A command window should open and remain open. You should see something like:
-```
-C:\Users\David\Software\rclone>call rclone mount --vfs-cache-mode full --use-server-modtime s3aqua:aqua-ml-data S:
-The service rclone has been started.
-```
-
-**Linux**
-
-The following will mount /aqua-ml-data to an S folder in your home directory and allow you to explore, read and write.
-* Download rclone from: https://rclone.org/install/
-* Take the `scripts/rclone/rclone.conf` file from this SILNLP repo and copy it to `~/.config/rclone/rclone.conf` (creating folders if necessary)
-* Add your credentials in the appropriate fields in `~/.config/rclone/rclone.conf`
-* Create a folder called "S" in your user directory 
-* Run the following command:
-   ```
-   rclone mount --vfs-cache-mode full --use-server-modtime s3aqua:aqua-ml-data ~/S
-   ```
-### To start S: drive on start up
-
-**Windows**
-
-Put a shortcut to the mount_to_s.bat file in the Startup folder.
-* In Windows Explorer put `shell:startup` in the address bar or open `C:\Users\<Username>\AppData\Roaming\Microsoft\Windows\Start Menu\Programs\Startup`
-* Right click to add a new shortcut. Choose `mount_to_s.bat` as the target, you can leave the name as the default.  
-
-Now your AWS S3 bucket should be mounted as S: drive when you start Windows.
-
-**Linux**
-* Run `crontab -e`
-* Paste `@reboot rclone mount --vfs-cache-mode full --use-server-modtime s3aqua:aqua-ml-data ~/S` into the file, save and exit
-* Reboot Linux
-
-Now your AWS S3 bucket should be mounted as ~/S when you start Linux.
-
-<<<<<<< HEAD
-
-### Setup environment variable
-The following will cause the SILNLP tools to select the S3 bucket for local silnlp operations. If you are using the Docker container, these variables will already be set and the cache will be located at `/root/.cache/silnlp`.
-
-**Windows or Linux**
-* Set the environment variable SIL_NLP_DATA_PATH to "/aqua-ml-data"
-* Create the directory "/home/user/.cache/silnlp", replacing "user" with your username
-* Set the environment variables SIL_NLP_CACHE_EXPERIMENT_DIR and SIL_NLP_CACHE_PROJECT_DIR to "/home/user/.cache/silnlp"
-
----
-=======
 ## Setting Up and Running Experiments
 See the [wiki](../../wiki) for information on setting up and running experiments. The most important pages for getting started are the ones on [file structure](../../wiki/Folder-structure-and-file-naming-conventions), [model configuration](../../wiki/Configure-a-model), and [running experiments](../../wiki/NMT:-Usage). A lot of the instructions are specific to NMT, but are still helpful starting points for doing other things like [alignment](../../wiki/Alignment:-Usage).
 
 See [this](../../wiki/Using-the-Python-Debugger) page for information on using the VS code debugger.
 
 If you need to use a tool that is supported by SILNLP but is not installable as a Python library (which is probably the case if you get an error like "RuntimeError: eflomal is not installed."), follow the appropriate instructions [here](../../wiki/Installing-External-Libraries).
->>>>>>> f6c407e4
 
-## Setup ClearML on local PC
-To use Clear ML for managing experiments see the [ClearML Setup](clear_ml_windows_setup.md)
+## .NET Machine alignment models
 
-## Additional Information for Development Environments
-
-### Additional Environment Variables
-Set the following environment variables with your respective credentials: CLEARML_API_ACCESS_KEY, CLEARML_API_SECRET_KEY, AWS_ACCESS_KEY_ID, and AWS_SECRET_ACCESS_KEY
-* Windows users: see [here](https://github.com/sillsdev/silnlp/wiki/Install-silnlp-on-Windows-10#permanently-set-environment-variables) for instructions on setting environment variables permanently
-* Linux users: To set environment variables permanently, add each variable as a new line to the `.bashrc` file in your home directory with the format 
-   ```
-   export VAR="VAL"
-   ```
-
-### Setting Up and Running Experiments
-See the [wiki](https://github.com/sillsdev/silnlp/wiki) for information on setting up and running experiments. The most important pages for getting started are the ones on [file structure](https://github.com/sillsdev/silnlp/wiki/Folder-structure-and-file-naming-conventions), [model configuration](https://github.com/sillsdev/silnlp/wiki/Configure-a-model), and [running experiments](https://github.com/sillsdev/silnlp/wiki/NMT:-Usage). A lot of the instructions are specific to NMT, but are still helpful starting points for doing other things like [alignment](https://github.com/sillsdev/silnlp/wiki/Alignment:-Usage).
-
-If you are using VS Code, see [this](https://github.com/sillsdev/silnlp/wiki/Using-the-Python-Debugger) page for information on using the debugger.
-
-If you need to use a tool that is supported by SILNLP but is not installable as a Python library (which is probably the case if you get an error like "RuntimeError: eflomal is not installed."), follow the appropriate instructions [here](https://github.com/sillsdev/silnlp/wiki/Installing-External-Libraries).+If you need to run the .NET versions of the Machine alignment models, you will need to install .NET Core SDK 8.0. After installing, run `dotnet tool restore`.
+   * Windows: [.NET Core SDK](https://dotnet.microsoft.com/download)
+   * Linux: Installation instructions can be found [here](https://learn.microsoft.com/en-us/dotnet/core/install/linux-ubuntu-2004).
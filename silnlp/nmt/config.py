--- conflicted
+++ resolved
@@ -32,13 +32,8 @@
     write_corpus,
 )
 from ..common.environment import SIL_NLP_ENV
-<<<<<<< HEAD
-from ..common.translator import TranslationGroup
+from ..common.translator import SentenceTranslationGroup
 from ..common.utils import NoiseMethod, Side, add_tags_to_dataframe, add_tags_to_sentence, get_mt_exp_dir, set_seed
-=======
-from ..common.translator import SentenceTranslationGroup
-from ..common.utils import NoiseMethod, Side, get_mt_exp_dir, set_seed
->>>>>>> 6f6f2fc1
 from .augment import AugmentMethod
 from .corpora import (
     BASIC_DATA_PROJECT,

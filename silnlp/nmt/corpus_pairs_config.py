--- conflicted
+++ resolved
@@ -5,11 +5,6 @@
 import pandas as pd
 import sentencepiece as sp
 
-<<<<<<< HEAD
-from ..common.corpus import get_scripture_parallel_corpus, split_corpus
-from ..common.environment import SNE
-from ..common.utils import DeleteRandomToken, NoiseMethod, RandomTokenPermutation, ReplaceRandomToken, is_set
-=======
 from ..common.corpus import (
     Term,
     get_scripture_parallel_corpus,
@@ -22,7 +17,7 @@
     parse_scripture_path,
     split_corpus,
 )
-from ..common.environment import MT_CORPORA_DIR, MT_SCRIPTURE_DIR, MT_TERMS_DIR
+from ..common.environment import SNE
 from ..common.utils import (
     DeleteRandomToken,
     NoiseMethod,
@@ -31,7 +26,6 @@
     is_set,
     merge_dict,
 )
->>>>>>> 2de75f31
 from .config import Config, DataFileType
 from .utils import decode_sp, encode_sp
 
@@ -89,7 +83,7 @@
 
     @property
     def is_terms(self):
-        return self.src_file_path.parent == MT_TERMS_DIR
+        return self.src_file_path.parent == SNE._MT_TERMS_DIR
 
 
 def create_noise_methods(params: List[dict]) -> List[NoiseMethod]:

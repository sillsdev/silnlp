--- conflicted
+++ resolved
@@ -7,12 +7,8 @@
 
 import numpy as np
 import sacrebleu
-<<<<<<< HEAD
 import tensorflow as tf
-from machine.scripture import VerseRef, book_number_to_id, get_books
-=======
 from machine.scripture import VerseRef, book_number_to_id, get_books, ORIGINAL_VERSIFICATION
->>>>>>> 202d1677
 from sacrebleu.metrics import BLEU, BLEUScore
 
 from ..common.metrics import compute_meteor_score, compute_ter_score, compute_wer_score

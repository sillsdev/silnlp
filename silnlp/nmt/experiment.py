import argparse
import os
from dataclasses import dataclass, field
from pathlib import Path
from typing import Optional, Set

import yaml

from ..common.environment import SIL_NLP_ENV
from ..common.tf_utils import enable_memory_growth
from ..common.utils import get_git_revision_hash, show_attrs
from .clearml_connection import SILClearML
from .config import Config, get_mt_exp_dir
from .test import _SUPPORTED_SCORERS, test
from .translate import TranslationTask


@dataclass
class SILExperiment:
    name: str
    make_stats: bool = False
    force_align: bool = False
    mixed_precision: bool = True
    num_devices: int = 1
    clearml_queue: Optional[str] = None
    save_checkpoints: bool = False
    run_prep: bool = False
    run_train: bool = False
    run_test: bool = False
    run_translate: bool = False
    scorers: Set[str] = field(default_factory=set)
    score_by_book: bool = False
    commit: Optional[str] = None

    def __post_init__(self):
        self.clearml = SILClearML(self.name, self.clearml_queue, commit=self.commit)
        self.name: str = self.clearml.name
        self.config: Config = self.clearml.config
        self.rev_hash = get_git_revision_hash()
        self.config.set_seed()

    def run(self):
        if self.run_prep:
            self.preprocess()
        if self.run_train:
            self.train()
        if self.run_test:
            self.test()
        if self.run_translate:
            self.translate()

    def preprocess(self):
        # Do some basic checks before starting the experiment
        exp_dir = Path(get_mt_exp_dir(self.name))
        if not exp_dir.exists():
            raise RuntimeError(f"ERROR: Experiment folder {exp_dir} does not exist.")
        config_file = Path(exp_dir, "config.yml")
        if not config_file.exists():
            raise RuntimeError(f"ERROR: Config file does not exist in experiment folder {exp_dir}.")
        SIL_NLP_ENV.copy_experiment_from_bucket(self.name)
        self.config.preprocess(self.make_stats, self.force_align)
        SIL_NLP_ENV.copy_experiment_to_bucket(self.name, overwrite=self.force_align)

    def train(self):
        os.system("nvidia-smi")
        SIL_NLP_ENV.copy_experiment_from_bucket(self.name)

        model = self.config.create_model(self.mixed_precision, self.num_devices)
        model.save_effective_config(self.config.exp_dir / f"effective-config-{self.rev_hash}.yml")
        SIL_NLP_ENV.copy_experiment_to_bucket(self.name, patterns=f"effective-config-{self.rev_hash}.yml")
        print(f"=== Training ({self.name}) ===")
        model.train()
        if self.save_checkpoints:
            SIL_NLP_ENV.copy_experiment_to_bucket(self.name)
        print("Training completed")

    def test(self):
        SIL_NLP_ENV.copy_experiment_from_bucket(self.name)
        test(
            experiment=self.name,
            last=self.config.model_dir.exists(),
            best=self.config.model_dir.exists(),
            by_book=self.score_by_book,
            scorers=self.scorers,
        )
        SIL_NLP_ENV.copy_experiment_to_bucket(
            self.name, patterns=("scores-*.csv", "test.*trg-predictions.*"), overwrite=True
        )

    def translate(self):
        SIL_NLP_ENV.copy_experiment_from_bucket(self.name, patterns="*.yml")
        with (self.config.exp_dir / "translate_config.yml").open("r", encoding="utf-8") as file:
            translate_configs = yaml.safe_load(file)

        for config in translate_configs.get("translate", []):
            translator = TranslationTask(
                name=self.name, checkpoint=config.get("checkpoint", "last"), commit=self.commit
            )

            if len(config.get("books", [])) > 0:
                if isinstance(config["books"], list):
                    config["books"] = ";".join(config["books"])
                translator.translate_books(
                    config["books"],
                    config.get("src_project"),
                    config.get("trg_project"),
                    config.get("trg_iso"),
                    config.get("include_inline_elements", False),
                    config.get("stylesheet_field_update", "merge"),
                )
            elif config.get("src_prefix"):
                translator.translate_text_files(
                    config.get("src_prefix"),
                    config.get("trg_prefix"),
                    config.get("start_seq"),
                    config.get("end_seq"),
                    config.get("src_iso"),
                    config.get("trg_iso"),
                )
            elif config.get("src"):
                translator.translate_files(
                    config.get("src"),
                    config.get("trg"),
                    config.get("src_iso"),
                    config.get("trg_iso"),
                    config.get("include_inline_elements", False),
                )
            else:
                raise RuntimeError("A Scripture book, file, or file prefix must be specified for translation.")


def main() -> None:
    parser = argparse.ArgumentParser(description="Run experiment - preprocess, train, and test")
    parser.add_argument("experiment", help="Experiment name")
<<<<<<< HEAD
    parser.add_argument("--stats", default=False, action="store_true", help="Compute tokenization statistics")
    parser.add_argument("--force-align", default=False, action="store_true", help="Force recalculation of all alignment scores")
=======
    parser.add_argument("--stats", default=False, action="store_true", help="Output corpus statistics")
    parser.add_argument(
        "--force-align", default=False, action="store_true", help="Force recalculation of all alignment scores"
    )
>>>>>>> 9646bb3c
    parser.add_argument("--disable-mixed-precision", default=False, action="store_true", help="Disable mixed precision")
    parser.add_argument("--memory-growth", default=False, action="store_true", help="Enable memory growth")
    parser.add_argument("--num-devices", type=int, default=1, help="Number of devices to train on")
    parser.add_argument(
        "--clearml-queue",
        default=None,
        type=str,
        help="Run remotely on ClearML queue.  Default: None - don't register with ClearML.  The queue 'local' will run "
        + "it locally and register it with ClearML.",
    )
    parser.add_argument("--save-checkpoints", default=False, action="store_true", help="Save checkpoints to S3 bucket")
    parser.add_argument("--preprocess", default=False, action="store_true", help="Run the preprocess step.")
    parser.add_argument("--train", default=False, action="store_true", help="Run the train step.")
    parser.add_argument("--test", default=False, action="store_true", help="Run the test step.")
    parser.add_argument("--translate", default=False, action="store_true", help="Create drafts.")
    parser.add_argument("--score-by-book", default=False, action="store_true", help="Score individual books")
    parser.add_argument("--mt-dir", default=None, type=str, help="The machine translation directory.")
    parser.add_argument(
        "--debug",
        default=False,
        action="store_true",
        help="Show information about the environment variables and arguments.",
    )
    parser.add_argument(
        "--commit", type=str, default=None, help="The silnlp git commit id with which to run a remote job"
    )
    parser.add_argument(
        "--scorers",
        nargs="*",
        metavar="scorer",
        choices=_SUPPORTED_SCORERS,
        default=["bleu", "sentencebleu", "chrf3", "chrf3+", "chrf3++", "spbleu"],
        help=f"List of scorers - {_SUPPORTED_SCORERS}",
    )

    args = parser.parse_args()

    if args.mt_dir is not None:
        SIL_NLP_ENV.set_machine_translation_dir(SIL_NLP_ENV.data_dir / args.mt_dir)

    if args.debug:
        show_attrs(cli_args=args)
        exit()

    if args.memory_growth:
        enable_memory_growth()

    if not (args.preprocess or args.train or args.test):
        args.preprocess = True
        args.train = True
        args.test = True

    exp = SILExperiment(
        name=args.experiment,
        make_stats=args.stats,
        force_align=args.force_align,
        mixed_precision=not args.disable_mixed_precision,
        num_devices=args.num_devices,
        clearml_queue=args.clearml_queue,
        save_checkpoints=args.save_checkpoints,
        run_prep=args.preprocess,
        run_train=args.train,
        run_test=args.test,
        run_translate=args.translate,
        scorers=set(s.lower() for s in args.scorers),
        score_by_book=args.score_by_book,
        commit=args.commit,
    )
    exp.run()


if __name__ == "__main__":
    main()<|MERGE_RESOLUTION|>--- conflicted
+++ resolved
@@ -132,15 +132,10 @@
 def main() -> None:
     parser = argparse.ArgumentParser(description="Run experiment - preprocess, train, and test")
     parser.add_argument("experiment", help="Experiment name")
-<<<<<<< HEAD
     parser.add_argument("--stats", default=False, action="store_true", help="Compute tokenization statistics")
-    parser.add_argument("--force-align", default=False, action="store_true", help="Force recalculation of all alignment scores")
-=======
-    parser.add_argument("--stats", default=False, action="store_true", help="Output corpus statistics")
     parser.add_argument(
         "--force-align", default=False, action="store_true", help="Force recalculation of all alignment scores"
     )
->>>>>>> 9646bb3c
     parser.add_argument("--disable-mixed-precision", default=False, action="store_true", help="Disable mixed precision")
     parser.add_argument("--memory-growth", default=False, action="store_true", help="Enable memory growth")
     parser.add_argument("--num-devices", type=int, default=1, help="Number of devices to train on")

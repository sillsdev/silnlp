import argparse
import os
from dataclasses import dataclass
from pathlib import Path
<<<<<<< HEAD
from typing import Optional
=======
from typing import Optional, Set

>>>>>>> 988056e7
import yaml

from ..common.environment import SIL_NLP_ENV
from ..common.tf_utils import enable_memory_growth
from ..common.utils import get_git_revision_hash, show_attrs
from .clearml_connection import SILClearML
from .config import Config, get_mt_exp_dir
<<<<<<< HEAD
from .test import test
=======
from .test import _SUPPORTED_SCORERS, test
>>>>>>> 988056e7
from .translate import TranslationTask
from s3path import S3Path

@dataclass
class SILExperiment:
    name: str
    make_stats: bool = False
    force_align: bool = False
    mixed_precision: bool = True
    num_devices: int = 1
    clearml_queue: Optional[str] = None
    save_checkpoints: bool = False
    run_prep: bool = False
    run_train: bool = False
    run_test: bool = False
    run_translate: bool = False
    score_by_book: bool = False
    commit: Optional[str] = None

    def __post_init__(self):
        self.clearml = SILClearML(self.name, self.clearml_queue, commit=self.commit)
        self.name: str = self.clearml.name
        self.config: Config = self.clearml.config
        self.rev_hash = get_git_revision_hash()
        self.config.set_seed()

    def run(self):
        if self.run_prep:
            self.preprocess()
        if self.run_train:
            self.train()
        if self.run_test:
            self.test()
        if self.run_translate:
            self.translate()

    def preprocess(self):
        # Do some basic checks before starting the experiment
        exp_dir = Path(get_mt_exp_dir(self.name))
        if not exp_dir.exists():
            raise RuntimeError(f"ERROR: Experiment folder {exp_dir} does not exist.")
        config_file = Path(exp_dir, "config.yml")
        if not config_file.exists():
            raise RuntimeError(f"ERROR: Config file does not exist in experiment folder {exp_dir}.")
        self.config.preprocess(self.make_stats, self.force_align)
        SIL_NLP_ENV.copy_experiment_to_bucket(self.name, overwrite=self.force_align)

    def train(self):
        os.system("nvidia-smi")
        SIL_NLP_ENV.copy_experiment_from_bucket(self.name)

        model = self.config.create_model(self.mixed_precision, self.num_devices)
        model.save_effective_config(self.config.exp_dir / f"effective-config-{self.rev_hash}.yml")
        SIL_NLP_ENV.copy_experiment_to_bucket(self.name, patterns=f"effective-config-{self.rev_hash}.yml")
        print(f"=== Training ({self.name}) ===")
        model.train()
        if self.save_checkpoints:
            SIL_NLP_ENV.copy_experiment_to_bucket(self.name)
        print("Training completed")

    def test(self):
        SIL_NLP_ENV.copy_experiment_from_bucket(self.name)
        test(
            experiment=self.name,
            last=self.config.model_dir.exists(),
            best=self.config.model_dir.exists(),
            by_book=self.score_by_book,
            scorers={"bleu", "sentencebleu", "chrf3", "wer", "ter", "spbleu"},
        )
        SIL_NLP_ENV.copy_experiment_to_bucket(
            self.name, patterns=("scores-*.csv", "test.*trg-predictions.*"), overwrite=True
        )

    def translate(self):
        SIL_NLP_ENV.copy_experiment_from_bucket(self.name, patterns="*.yml")
        with (self.config.exp_dir / "translate_config.yml").open("r", encoding="utf-8") as file:
            translate_configs = yaml.safe_load(file)

        for config in translate_configs.get("translate", []):
            translator = TranslationTask(
                name=self.name, checkpoint=config.get("checkpoint", "last"), commit=self.commit
            )

            if len(config.get("books", [])) > 0:
                if isinstance(config["books"], list):
                    config["books"] = ";".join(config["books"])
                translator.translate_books(
                    config["books"],
                    config.get("src_project"),
                    config.get("trg_project"),
                    config.get("trg_iso"),
                    config.get("include_inline_elements", False),
                    config.get("stylesheet_field_update", "merge"),
                )
            elif config.get("src_prefix"):
                translator.translate_text_files(
                    config.get("src_prefix"),
                    config.get("trg_prefix"),
                    config.get("start_seq"),
                    config.get("end_seq"),
                    config.get("src_iso"),
                    config.get("trg_iso"),
                )
            elif config.get("src"):
                translator.translate_files(
                    config.get("src"),
                    config.get("trg"),
                    config.get("src_iso"),
                    config.get("trg_iso"),
                    config.get("include_inline_elements", False),
                )
            else:
                raise RuntimeError("A Scripture book, file, or file prefix must be specified for translation.")


def main() -> None:
    parser = argparse.ArgumentParser(description="Run experiment - preprocess, train, and test")
    parser.add_argument("experiment", help="Experiment name")
    parser.add_argument("--stats", default=False, action="store_true", help="Compute tokenization statistics")
    parser.add_argument(
        "--force-align", default=False, action="store_true", help="Force recalculation of all alignment scores"
    )
    parser.add_argument("--disable-mixed-precision", default=False, action="store_true", help="Disable mixed precision")
    parser.add_argument("--memory-growth", default=False, action="store_true", help="Enable memory growth")
    parser.add_argument("--num-devices", type=int, default=1, help="Number of devices to train on")
    parser.add_argument(
        "--clearml-queue",
        default=None,
        type=str,
        help="Run remotely on ClearML queue.  Default: None - don't register with ClearML.  The queue 'local' will run "
        + "it locally and register it with ClearML.",
    )
    parser.add_argument("--save-checkpoints", default=False, action="store_true", help="Save checkpoints to S3 bucket")
    parser.add_argument("--preprocess", default=False, action="store_true", help="Run the preprocess step.")
    parser.add_argument("--train", default=False, action="store_true", help="Run the train step.")
    parser.add_argument("--test", default=False, action="store_true", help="Run the test step.")
    parser.add_argument("--translate", default=False, action="store_true", help="Create drafts.")
    parser.add_argument("--score-by-book", default=False, action="store_true", help="Score individual books")
    parser.add_argument("--mt-dir", default=None, type=str, help="The machine translation directory.")
    parser.add_argument("--mt-scripture-dir", default=None, type=str, help="The machine translation scripture directory.")
    parser.add_argument("--mt-terms-dir", default=None, type=str, help="The machine translation terms directory.")
    parser.add_argument(
        "--debug",
        default=False,
        action="store_true",
        help="Show information about the environment variables and arguments.",
    )
    parser.add_argument(
        "--commit", type=str, default=None, help="The silnlp git commit id with which to run a remote job"
    )

    args = parser.parse_args()

    if args.mt_dir is not None:
        SIL_NLP_ENV.set_machine_translation_dir(SIL_NLP_ENV.data_dir / args.mt_dir)

    if args.mt_scripture_dir is not None:
        SIL_NLP_ENV.mt_scripture_dir = Path(args.mt_scripture_dir)
        if not SIL_NLP_ENV.mt_scripture_dir.exists():
            SIL_NLP_ENV.mt_scripture_dir = S3Path(args.mt_scripture_dir)

    if args.mt_terms_dir is not None:
        SIL_NLP_ENV.mt_terms_dir = Path(args.mt_terms_dir)
        if not SIL_NLP_ENV.mt_terms_dir.exists():
            SIL_NLP_ENV.mt_terms_dir = S3Path(args.mt_scripture_dir)

    if args.debug:
        show_attrs(cli_args=args)
        exit()

    if args.memory_growth:
        enable_memory_growth()

    if not (args.preprocess or args.train or args.test):
        args.preprocess = True
        args.train = True
        args.test = True

    exp = SILExperiment(
        name=args.experiment,
        make_stats=args.stats,
        force_align=args.force_align,
        mixed_precision=not args.disable_mixed_precision,
        num_devices=args.num_devices,
        clearml_queue=args.clearml_queue,
        save_checkpoints=args.save_checkpoints,
        run_prep=args.preprocess,
        run_train=args.train,
        run_test=args.test,
        run_translate=args.translate,
        score_by_book=args.score_by_book,
        commit=args.commit,
    )
    exp.run()


if __name__ == "__main__":
    main()<|MERGE_RESOLUTION|>--- conflicted
+++ resolved
@@ -2,12 +2,8 @@
 import os
 from dataclasses import dataclass
 from pathlib import Path
-<<<<<<< HEAD
-from typing import Optional
-=======
 from typing import Optional, Set
 
->>>>>>> 988056e7
 import yaml
 
 from ..common.environment import SIL_NLP_ENV
@@ -15,11 +11,7 @@
 from ..common.utils import get_git_revision_hash, show_attrs
 from .clearml_connection import SILClearML
 from .config import Config, get_mt_exp_dir
-<<<<<<< HEAD
-from .test import test
-=======
 from .test import _SUPPORTED_SCORERS, test
->>>>>>> 988056e7
 from .translate import TranslationTask
 from s3path import S3Path
 

import csv
import gc
import json
import logging
import os
import re
import shutil
from contextlib import ExitStack
from copy import deepcopy
from enum import Enum
from itertools import repeat
from pathlib import Path
from typing import Any, Callable, Dict, Iterable, List, Optional, Set, TextIO, Tuple, TypeVar, Union, cast

import datasets.utils.logging as datasets_logging
import evaluate
import numpy as np
import pandas as pd
import torch
import transformers.utils.logging as transformers_logging
import yaml
from accelerate.utils.memory import should_reduce_batch_size
from datasets import Dataset
from machine.scripture import ORIGINAL_VERSIFICATION, VerseRef
from sacremoses import MosesPunctNormalizer
from tokenizers import AddedToken, NormalizedString, Regex, SentencePieceBPETokenizer
from tokenizers.normalizers import Normalizer
from torch import Tensor, TensorType, nn, optim
from torch.utils.checkpoint import checkpoint  # noqa: 401
from torch.utils.data import Sampler
from transformers import (
    AutoConfig,
    AutoModelForSeq2SeqLM,
    AutoTokenizer,
    DataCollatorForSeq2Seq,
    EarlyStoppingCallback,
    EvalPrediction,
    HfArgumentParser,
    M2M100ForConditionalGeneration,
    M2M100Tokenizer,
    MBart50Tokenizer,
    MBartTokenizer,
    MBartTokenizerFast,
    NllbTokenizer,
    NllbTokenizerFast,
    PreTrainedModel,
    PreTrainedTokenizer,
    PreTrainedTokenizerBase,
    Seq2SeqTrainer,
    Seq2SeqTrainingArguments,
    T5Tokenizer,
    T5TokenizerFast,
    TrainerCallback,
    TranslationPipeline,
    set_seed,
)
from transformers.convert_slow_tokenizer import convert_slow_tokenizer
from transformers.modeling_utils import unwrap_model
from transformers.tokenization_utils import BatchEncoding, TruncationStrategy
from transformers.trainer import TRAINING_ARGS_NAME
from transformers.trainer_utils import get_last_checkpoint
from transformers.utils import (
    SAFE_WEIGHTS_NAME,
    WEIGHTS_NAME,
    PaddingStrategy,
    is_peft_available,
    is_safetensors_available,
    to_py_obj,
)
from transformers.utils.logging import tqdm

from ..common.corpus import count_lines, get_terms
from ..common.environment import SIL_NLP_ENV, download_if_s3_paths
from ..common.utils import NoiseMethod, ReplaceRandomToken, Side, create_noise_methods, merge_dict
from .config import CheckpointType, Config, CorpusPair, NMTModel
from .tokenizer import NullTokenizer, Tokenizer

if is_safetensors_available():
    import safetensors.torch

if is_peft_available():
    from peft import LoraConfig, PeftModel, TaskType, get_peft_model

LOGGER = logging.getLogger(__name__)


def prepare_decoder_input_ids_from_labels(self: M2M100ForConditionalGeneration, labels: Tensor) -> Tensor:
    # shift ids to the right
    shifted_input_ids = labels.new_zeros(labels.shape)
    shifted_input_ids[:, 1:] = labels[:, :-1].clone()
    assert self.config.decoder_start_token_id is not None
    shifted_input_ids[:, 0] = self.config.decoder_start_token_id

    if self.config.pad_token_id is None:
        raise ValueError("self.model.config.pad_token_id has to be defined.")
    # replace possible -100 values in labels by `pad_token_id`
    shifted_input_ids.masked_fill_(shifted_input_ids == -100, self.config.pad_token_id)

    return shifted_input_ids


M2M100ForConditionalGeneration.prepare_decoder_input_ids_from_labels = prepare_decoder_input_ids_from_labels

TRAINING_ARGS_CONFIG_MAPPING = {
    "train": {
        "gradient_accumulation_steps",
        "gradient_checkpointing",
        "gradient_checkpointing_kwargs",
        "group_by_length",
        "log_level",
        "logging_dir",
        "logging_first_step",
        "logging_nan_inf_filter",
        "logging_steps",
        "logging_strategy",
        "max_steps",
        "num_train_epochs",
        "output_dir",
        "per_device_train_batch_size",
        "save_on_each_node",
        "save_steps",
        "save_strategy",
        "save_total_limit",
    },
    "eval": {
        "eval_accumulation_steps",
        "eval_delay",
        "eval_steps",
        "evaluation_strategy",
        "greater_is_better",
        "include_inputs_for_metrics",
        "load_best_model_at_end",
        "metric_for_best_model",
        "per_device_eval_batch_size",
        "predict_with_generate",
    },
    "params": {
        "adafactor",
        "adam_beta1",
        "adam_beta2",
        "adam_epsilon",
        "full_determinism",
        "generation_max_length",
        "generation_num_beams",
        "label_smoothing_factor",
        "learning_rate",
        "lr_scheduler_type",
        "max_grad_norm",
        "optim",
        "warmup_ratio",
        "warmup_steps",
        "weight_decay",
    },
}

LORA_DEFAULT_CONFIGS = {
    "facebook/nllb-200": {
        "target_modules": ["q_proj", "v_proj", "k_proj", "out_proj", "fc1", "fc2"],
        "modules_to_save": ["embed_tokens", "lm_head"]
    },
    "google/madlad400": {
        "target_modules": ["q", "v", "k", "o", "wi_0", "wi_1", "wo"],
        "modules_to_save": ["embed_tokens", "lm_head"]
    }
}

def get_best_checkpoint(model_dir: Path) -> Path:
    trainer_state_path = model_dir / "trainer_state.json"
    with trainer_state_path.open("r", encoding="utf-8") as f:
        trainer_state = json.load(f)
    return model_dir / Path(trainer_state["best_model_checkpoint"]).name


def has_best_checkpoint(model_dir: Path) -> bool:
    trainer_state_path = model_dir / "trainer_state.json"
    with trainer_state_path.open("r", encoding="utf-8") as f:
        trainer_state = json.load(f)
    return "best_model_checkpoint" in trainer_state and trainer_state["best_model_checkpoint"] is not None


OPTIMIZER_STATE_FILES = {"optimizer.pt", "rng_state.pth", "scaler.pt", "scheduler.pt"}


def delete_optimizer_state(checkpoint_path: Path) -> None:
    for file in OPTIMIZER_STATE_FILES:
        path = checkpoint_path / file
        if path.is_file():
            path.unlink()


TOKENIZER_FILES = {
    "sentencepiece.bpe.model",
    "special_tokens_map.json",
    "tokenizer.json",
    "tokenizer_config.json",
    "added_tokens.json",
}


def delete_tokenizer(checkpoint_path: Path) -> None:
    for file in TOKENIZER_FILES:
        path = checkpoint_path / file
        if path.is_file():
            path.unlink()


def add_lang_code_to_tokenizer(tokenizer: PreTrainedTokenizer, lang_code: str) -> None:
    tokenizer.add_special_tokens({"additional_special_tokens": [lang_code]}, replace_additional_special_tokens=False)
    lang_id = tokenizer.convert_tokens_to_ids(lang_code)
    if not isinstance(tokenizer, (T5Tokenizer, T5TokenizerFast)):
        tokenizer.lang_code_to_id[lang_code] = lang_id
    if isinstance(tokenizer, (NllbTokenizer, MBart50Tokenizer, MBartTokenizer)):
        tokenizer.id_to_lang_code[lang_id] = lang_code
        tokenizer.fairseq_tokens_to_ids[lang_code] = lang_id
        tokenizer.fairseq_ids_to_tokens[lang_id] = lang_code
    elif isinstance(tokenizer, M2M100Tokenizer):
        tokenizer.lang_code_to_token[lang_code] = lang_code
        tokenizer.lang_token_to_id[lang_code] = lang_id
        tokenizer.id_to_lang_token[lang_id] = lang_code


def is_sublist(sub: List[int], lst: List[int]) -> bool:
    ln = len(sub)
    if ln >= len(lst):
        return False
    return any(lst[i : i + ln] == sub for i in range(len(sub) - ln + 1))


def prune_sublists(words_ids: List[List[List[int]]]) -> List[List[List[int]]]:
    result: List[List[List[int]]] = []
    for variants in words_ids:
        temp_variants: List[List[int]] = []
        for i in range(len(variants)):
            if not any(is_sublist(variants[i], variants[j]) for j in range(len(variants)) if i != j):
                temp_variants.append(variants[i])
        if len(temp_variants) > 0:
            result.append(temp_variants)
    return result

SUPPORTED_T5_MODELS = ["google/madlad400"]


def is_t5_model(name: str) -> bool:
    for model_prefix in SUPPORTED_T5_MODELS:
        if name.startswith(model_prefix):
            return True
    return False


class HuggingFaceConfig(Config):
    def __init__(self, exp_dir: Path, config: dict) -> None:
        config = merge_dict(
            {
                "data": {
                    "mirror": False,
                    "seed": 111,
                    "tokenize": True,
                    "aligner": "fast_align",
                    "stats_max_size": 100000,  # a little over the size of the bible
                    "terms": {"train": True, "categories": "PN", "include_glosses": True, "dictionary": False},
                    "lang_codes": {},
                    "add_new_lang_code": True,
                },
                "train": {
                    "max_source_length": 200,
                    "max_target_length": 200,
                    "gradient_checkpointing": True,
                    "gradient_checkpointing_kwargs": {"use_reentrant": True},
                    "save_steps": 1000,
                    "per_device_train_batch_size": 16,
                    "save_strategy": "steps",
                    "save_total_limit": 2,
                    "gradient_accumulation_steps": 4,
                    "auto_grad_acc": False,
                    "max_steps": 100000,
                    "group_by_length": True,
                    "output_dir": str(exp_dir / "run"),
                    "delete_checkpoint_optimizer_state": True,
                    "delete_checkpoint_tokenizer": True,
                    "log_level": "info",
                    "use_lora": False,
                    "lora_config": {}
                },
                "eval": {
                    "evaluation_strategy": "steps",
                    "eval_steps": 1000,
                    "early_stopping": {"min_improvement": 0.2, "steps": 4},
                    "load_best_model_at_end": True,
                    "metric_for_best_model": "bleu",
                    "per_device_eval_batch_size": 16,
                    "multi_ref_eval": False,
                    "predict_with_generate": True,
                    "detokenize": True,
                },
                "infer": {"infer_batch_size": 16, "num_beams": 2},
                "params": {
                    "optim": "adamw_torch",
                    "label_smoothing_factor": 0.2,
                    "warmup_steps": 4000,
                    "dropout": 0.1,
                    "attention_dropout": 0.1,
                    "activation_dropout": 0.0,
                },
            },
            config,
        )
        self._tokenizer: Optional[PreTrainedTokenizer] = None

        super().__init__(exp_dir, config)

        if self.model.startswith("google/madlad400"):
            self.train["max_source_length"] = 256
            self.train["max_target_length"] = 256

        # disable evaluation if there is no validation split
        if not self.has_val_split:
            config["eval"]["evaluation_strategy"] = "no"
            config["eval"]["load_best_model_at_end"] = False
            config["eval"]["early_stopping"] = None
            config["eval"]["metric_for_best_model"] = None

        if config["train"]["auto_grad_acc"]:
            config["train"]["per_device_train_batch_size"] = 64
            config["train"]["gradient_accumulation_steps"] = 1

    @property
    def model_dir(self) -> Path:
        return Path(self.train["output_dir"])

    @property
    def val_src_lang(self) -> str:
        lang_codes: Dict[str, str] = self.data["lang_codes"]
        return lang_codes.get(self.default_val_src_iso, self.default_val_src_iso)

    @property
    def test_src_lang(self) -> str:
        lang_codes: Dict[str, str] = self.data["lang_codes"]
        return lang_codes.get(self.default_test_src_iso, self.default_test_src_iso)

    @property
    def val_trg_lang(self) -> str:
        lang_codes: Dict[str, str] = self.data["lang_codes"]
        return lang_codes.get(self.default_val_trg_iso, self.default_val_trg_iso)

    @property
    def test_trg_lang(self) -> str:
        lang_codes: Dict[str, str] = self.data["lang_codes"]
        return lang_codes.get(self.default_test_trg_iso, self.default_test_trg_iso)

    @property
    def has_best_checkpoint(self) -> bool:
        return has_best_checkpoint(self.model_dir)

    def create_model(self, mixed_precision: bool = True, num_devices: int = 1) -> NMTModel:
        return HuggingFaceNMTModel(self, mixed_precision, num_devices)

    def create_tokenizer(self) -> Tokenizer:
        if not self.data["tokenize"]:
            return NullTokenizer()
        return HuggingFaceTokenizer(
            self.get_tokenizer(),
            self.data["lang_codes"],
            self.train["max_source_length"],
            self.train["max_target_length"],
        )

    def _add_tokens(
        self, missing_tokens: List[str], trained_tokenizers: Optional[List[SentencePieceBPETokenizer]] = None
    ) -> None:
        assert self._tokenizer is not None
        self._tokenizer.save_pretrained(str(self.exp_dir))
        with open(self.exp_dir / "tokenizer.json", "r+", encoding="utf-8") as file:
            data = json.load(file)
            vocab_len = len(data["model"]["vocab"].keys())
            for i, token in enumerate(missing_tokens):
                data["model"]["vocab"][token] = vocab_len + i
            if trained_tokenizers:
                for trained_tok in trained_tokenizers:
                    trained_tok.save(str(self.exp_dir / "tokenizer_trained.json"))
                    with open(self.exp_dir / "tokenizer_trained.json", "r+", encoding="utf-8") as trained_file:
                        trained_data = json.load(trained_file)
                        data["model"]["merges"] = trained_data["model"]["merges"] + data["model"]["merges"]
            file.seek(0)
            json.dump(data, file, ensure_ascii=False, indent=4)
            file.truncate()
        self._tokenizer = AutoTokenizer.from_pretrained(str(self.exp_dir), use_fast=True)
        return

    def _train_sp_tokenizer(self, files, vocab_size) -> SentencePieceBPETokenizer:
        assert self._tokenizer is not None
        sp_tok = SentencePieceBPETokenizer()
        hf_tokenizer = HuggingFaceTokenizer(
            self._tokenizer, self.data["lang_codes"], self.train["max_source_length"], self.train["max_target_length"]
        )
        sp_tok.normalizer = Normalizer.custom(CustomNormalizerWrapper(hf_tokenizer))
        sp_tok.train(
            files, vocab_size=vocab_size, min_frequency=2, special_tokens=["<s>", "<pad>", "</s>", "<unk>", "<mask>"]
        )
        sp_tok.normalizer = self._tokenizer.backend_tokenizer.normalizer
        return sp_tok

    def _create_trained_tokens(self, file_paths, vocab_size) -> Tuple[List[str], SentencePieceBPETokenizer]:
        assert self._tokenizer is not None
        files = [str(f) for f in download_if_s3_paths(file_paths)]
        sp_tokenizer = self._train_sp_tokenizer(files, vocab_size)
        sp_keys, tok_keys = sp_tokenizer.get_vocab().keys(), self._tokenizer.get_vocab().keys()
        missing_tokens = sorted(list(set(sp_keys) - set(tok_keys)))
        return missing_tokens, sp_tokenizer

    def _find_missing_characters(self, corpus: List[Path]) -> List[str]:
        assert self._tokenizer is not None
        vocab = self._tokenizer.get_vocab().keys()
        charset: Set[str] = set()
        for file in corpus:
            with file.open("r", encoding="utf-8-sig") as f:
                charset = charset | set(f.read())
        hf_tokenizer = HuggingFaceTokenizer(
            self._tokenizer, self.data["lang_codes"], self.train["max_source_length"], self.train["max_target_length"]
        )
        charset = set(hf_tokenizer.normalize_all(Side.TARGET, charset))
        charset = set(filter(None, {char.strip() for char in charset}))
        missing_characters = sorted(list(charset - vocab))
        return missing_characters

    def _build_vocabs(self, stats: bool = False) -> None:
        tok_dict = self.data.get("tokenizer")
        self._tokenizer = self.get_or_create_tokenizer()
        trained_tokenizers = []
        missing_tokens: List[str] = []
        src_missing_tokens: List[str] = []
        trg_missing_tokens: List[str] = []
        if tok_dict and (tok_dict.get("update_src") or tok_dict.get("update_trg")):
            if tok_dict.get("trained_tokens") and (SIL_NLP_ENV.assets_dir / "tokenizer_config.json").is_file():
                if not tok_dict.get("share_vocab") and tok_dict.get("update_src") and tok_dict.get("update_trg"):
                    src_missing_tokens, src_trained_tokenizer = self._create_trained_tokens(
                        list(self.src_file_paths), tok_dict.get("src_vocab_size")
                    )
                    trg_missing_tokens, trg_trained_tokenizer = self._create_trained_tokens(
                        list(self.trg_file_paths), tok_dict.get("trg_vocab_size")
                    )
                    trg_missing_tokens = sorted(list(set(trg_missing_tokens) - set(src_missing_tokens)))
                    missing_tokens = src_missing_tokens + trg_missing_tokens
                    trained_tokenizers = [src_trained_tokenizer] + [trg_trained_tokenizer]
                else:
                    if tok_dict.get("share_vocab") and tok_dict.get("update_src") and tok_dict.get("update_trg"):
                        missing_tokens, trained_tokenizer = self._create_trained_tokens(
                            list(self.src_file_paths) + list(self.trg_file_paths),
                            tok_dict.get("src_vocab_size") + tok_dict.get("trg_vocab_size"),
                        )
                    elif tok_dict.get("update_src"):
                        missing_tokens, trained_tokenizer = self._create_trained_tokens(
                            list(self.src_file_paths), tok_dict.get("src_vocab_size")
                        )
                        src_missing_tokens = missing_tokens
                    elif tok_dict.get("update_trg"):
                        missing_tokens, trained_tokenizer = self._create_trained_tokens(
                            list(self.trg_file_paths), tok_dict.get("trg_vocab_size")
                        )
                        trg_missing_tokens = missing_tokens
                    trained_tokenizers.append(trained_tokenizer)
            else:
                if tok_dict.get("update_src"):
                    missing_tokens = src_missing_tokens = self._find_missing_characters(list(self.src_file_paths))
                if tok_dict.get("update_trg"):
                    missing_tokens = trg_missing_tokens = self._find_missing_characters(list(self.trg_file_paths))
                if tok_dict.get("update_src") and tok_dict.get("update_trg"):
                    trg_missing_tokens = sorted(list(set(trg_missing_tokens) - set(src_missing_tokens)))
                    missing_tokens = src_missing_tokens + trg_missing_tokens

            if missing_tokens:
                self._add_tokens(missing_tokens, trained_tokenizers)

            if tok_dict.get("share_vocab") and tok_dict.get("update_src") and tok_dict.get("update_trg"):
                # TODO: Calculate representative split of tokens for shared vocab case
                stats_data = [
                    ["Source", int(len(missing_tokens) / 2)],
                    ["Target", len(missing_tokens) - int(len(missing_tokens) / 2)],
                ]
            else:
                stats_data = [
                    ["Source", len(src_missing_tokens)],
                    ["Target", len(trg_missing_tokens)],
                ]
        else:
            stats_data = [
                ["Source", 0],
                ["Target", 0],
            ]

        if stats:
            stats_columns = pd.MultiIndex.from_tuples(
                [
                    (" ", "Translation Side"),
                    (" ", "Num Tokens Added to Vocab"),
                ]
            )
            stats_df = pd.DataFrame(stats_data, columns=stats_columns)
            stats_df.to_csv(self.exp_dir / "tokenization_stats.csv", index=False)
            stats_df.to_excel(self.exp_dir / "tokenization_stats.xlsx")

        if self.data["add_new_lang_code"]:
            lang_codes: Dict[str, str] = self.data["lang_codes"]
            updated = False
            for iso in self.src_isos | self.trg_isos:
                lang_code = lang_codes.get(iso, iso)
                if isinstance(self._tokenizer, (T5Tokenizer, T5TokenizerFast)):
                    if lang_code not in self._tokenizer.all_special_tokens:
                        add_lang_code_to_tokenizer(self._tokenizer, lang_code)
                        updated = True
                elif lang_code not in self._tokenizer.lang_code_to_id:
                    add_lang_code_to_tokenizer(self._tokenizer, lang_code)
                    updated = True
            if updated:
                self._tokenizer.save_pretrained(self.exp_dir)

        if len(self._tags) > 0:
            self._tokenizer.add_tokens([AddedToken(tag, rstrip=True, special=True) for tag in self._tags])

    def get_or_create_tokenizer(self) -> PreTrainedTokenizer:
        if self._tokenizer is None:
            tok_dict = self.data.get("tokenizer")
            if (
                tok_dict
                and (tok_dict.get("update_src") or tok_dict.get("update_trg"))
                and (self.exp_dir / "sentencepiece.bpe.model").is_file()
                and not (self.exp_dir / "tokenizer_config.json").is_file()
            ):
                self._tokenizer = NllbTokenizer.from_pretrained(str(self.exp_dir))
                self._tokenizer = convert_slow_tokenizer(self._tokenizer)
                self._tokenizer = NllbTokenizerFast(tokenizer_object=self._tokenizer)
                self._tokenizer.save_pretrained(str(self.exp_dir))
            else:
                if (not tok_dict or not (tok_dict.get("update_src") or tok_dict.get("update_trg"))) and (
                    self.exp_dir / "tokenizer_config.json"
                ).is_file():
                    model_name_or_path = str(self.exp_dir)
                elif (tok_dict and (tok_dict.get("update_src") or tok_dict.get("update_trg"))) and (
                    SIL_NLP_ENV.assets_dir / "tokenizer_config.json"
                ).is_file():
                    model_name_or_path = str(SIL_NLP_ENV.assets_dir)
                else:
                    model_name_or_path = self.model
                self._tokenizer = AutoTokenizer.from_pretrained(model_name_or_path, use_fast=True)
            self._tokenizer.deprecation_warnings["Asking-to-pad-a-fast-tokenizer"] = True
        return self._tokenizer

    def get_tokenizer(self) -> PreTrainedTokenizer:
        if self._tokenizer is None:
            model_name_or_path = str(self.exp_dir) if (self.exp_dir / "tokenizer_config.json").is_file() else self.model
            self._tokenizer = AutoTokenizer.from_pretrained(model_name_or_path, use_fast=True)
            self._tokenizer.deprecation_warnings["Asking-to-pad-a-fast-tokenizer"] = True
        return self._tokenizer

    def _write_dictionary(self, tokenizer: Tokenizer, pair: CorpusPair) -> int:
        terms_config = self.data["terms"]
        dict_count = 0
        with ExitStack() as stack:
            dict_trg_file = stack.enter_context(self._open_append(self.dict_trg_filename()))
            dict_vref_file = stack.enter_context(self._open_append(self.dict_vref_filename()))

            categories: Optional[Union[str, List[str]]] = terms_config["categories"]
            if isinstance(categories, str):
                categories = [cat.strip() for cat in categories.split(",")]
            if categories is not None and len(categories) == 0:
                return 0
            categories_set: Optional[Set[str]] = None if categories is None else set(categories)

            all_trg_terms = [
                (trg_terms_file, get_terms(trg_terms_file.path)) for trg_terms_file in pair.trg_terms_files
            ]
            for trg_terms_file, trg_terms in all_trg_terms:
                tokenizer.set_trg_lang(trg_terms_file.iso)
                for trg_term in trg_terms.values():
                    if categories_set is not None and trg_term.cat not in categories_set:
                        continue

                    renderings: List[str] = []
                    for rendering in trg_term.renderings:
                        renderings.append(
                            tokenizer.tokenize(Side.TARGET, rendering, add_dummy_prefix=True, add_special_tokens=False)
                        )
                        renderings.append(
                            tokenizer.tokenize(Side.TARGET, rendering, add_dummy_prefix=False, add_special_tokens=False)
                        )
                    if len(renderings) == 0:
                        continue
                    dict_trg_file.write("\t".join(renderings) + "\n")
                    dict_vref_file.write("\t".join(str(vref) for vref in trg_term.vrefs) + "\n")
                    dict_count += 1

            if terms_config["include_glosses"] and "en" in self.trg_isos:
                all_src_terms = [get_terms(src_terms_file.path) for src_terms_file in pair.src_terms_files]
                tokenizer.set_trg_lang("en")
                for src_terms in all_src_terms:
                    for src_term in src_terms.values():
                        if categories_set is not None and src_term.cat not in categories_set:
                            continue

                        glosses: List[str] = []
                        for gloss in src_term.glosses:
                            glosses.append(
                                tokenizer.tokenize(Side.TARGET, gloss, add_dummy_prefix=True, add_special_tokens=False)
                            )
                            glosses.append(
                                tokenizer.tokenize(Side.TARGET, gloss, add_dummy_prefix=False, add_special_tokens=False)
                            )
                        if len(glosses) == 0:
                            continue
                        dict_trg_file.write("\t".join(glosses) + "\n")
                        dict_vref_file.write("\t".join(str(vref) for vref in src_term.vrefs) + "\n")
                        dict_count += 1
        return dict_count


def batch_prepare_for_model(
    tokenizer: PreTrainedTokenizer,
    batch_tokens: List[List[str]],
    return_tensors: Optional[Union[str, TensorType]] = None,
) -> BatchEncoding:
    batch_outputs: Dict[str, Any] = {}
    for tokens in batch_tokens:
        ids = tokenizer.convert_tokens_to_ids(tokens)
        outputs = tokenizer.prepare_for_model(ids, add_special_tokens=False)

        for key, value in outputs.items():
            if key not in batch_outputs:
                batch_outputs[key] = []
            batch_outputs[key].append(value)
    return BatchEncoding(batch_outputs, tensor_type=return_tensors)


TSent = TypeVar("TSent")


def batch_sentences(
    sentences: Iterable[TSent],
    vrefs: Optional[Iterable[VerseRef]],
    batch_size: int,
    dictionary: Dict[VerseRef, Set[str]],
) -> Iterable[Tuple[List[TSent], Optional[List[List[List[str]]]]]]:
    batch: List[TSent] = []
    for sentence, vref in zip(sentences, repeat(None) if vrefs is None else vrefs):
        terms: Set[str] = set()
        if vref is not None:
            for vr in vref.all_verses():
                terms.update(dictionary.get(vr, set()))
        if len(terms) > 0:
            if len(batch) > 0:
                yield batch, None
                batch = []
            force_words = [[term.split() for term in term.split("\t")] for term in terms]
            yield [sentence], force_words
        else:
            batch.append(sentence)
            if len(batch) == batch_size:
                yield batch, None
                batch = []
    if len(batch) > 0:
        yield batch, None


class HuggingFaceNMTModel(NMTModel):
    def __init__(self, config: HuggingFaceConfig, mixed_precision: bool, num_devices: int) -> None:
        self._config = config
        self._mixed_precision = mixed_precision
        set_seed(self._config.data["seed"])
        self._dictionary: Optional[Dict[VerseRef, Set[str]]] = None
        self._is_t5 = is_t5_model(self._config.model)

    def train(self) -> None:
        training_args = self._create_training_arguments()

        if training_args.should_log:
            # The default of training_args.log_level is passive, so we set log level at info here to have that default.
            transformers_logging.set_verbosity_info()

        log_level = training_args.get_process_log_level()
        datasets_logging.set_verbosity(log_level)
        transformers_logging.set_verbosity(log_level)
        transformers_logging.enable_default_handler()
        transformers_logging.enable_explicit_format()

        model_config = AutoConfig.from_pretrained(
            self._config.model,
            use_cache=not training_args.gradient_checkpointing,
            dropout=self._config.params["dropout"],
            attention_dropout=self._config.params["attention_dropout"],
            activation_dropout=self._config.params["activation_dropout"],
            label2id={},
            id2label={},
            num_labels=0,
        )
        model = cast(PreTrainedModel, AutoModelForSeq2SeqLM.from_pretrained(self._config.model, config=model_config))
        if self._config.train.get("better_transformer"):
            model = model.to_bettertransformer()
        tokenizer = self._config.get_tokenizer()

        old_embeddings = model.get_input_embeddings()
        old_num_tokens = old_embeddings.weight.size(dim=0)
        tok_dict = self._config.data.get("tokenizer")
        if len(tokenizer) > old_num_tokens and tok_dict is not None and tok_dict.get("init_unk"):
            vocab = tokenizer.get_vocab()
            unk_embedding = old_embeddings.weight.data[vocab["<unk>"]]
            model.resize_token_embeddings(len(tokenizer), pad_to_multiple_of=8 if training_args.fp16 or training_args.bf16 else None)
            embeddings = model.get_input_embeddings()
            embeddings.weight.data[old_num_tokens:, :] = unk_embedding
            model.tie_weights()
        elif len(tokenizer) != old_num_tokens:
            model.resize_token_embeddings(len(tokenizer), pad_to_multiple_of=8 if training_args.fp16 or training_args.bf16 else None)

        if self._config.train["use_lora"]:
            lora_config = self._config.train["lora_config"]

            if "target_modules" not in lora_config:
                for model_prefix in LORA_DEFAULT_CONFIGS:
                    if self._config.model.startswith(model_prefix):
                        lora_config["target_modules"] = LORA_DEFAULT_CONFIGS[model_prefix]["target_modules"]
            if "modules_to_save" not in lora_config:
                for model_prefix in LORA_DEFAULT_CONFIGS:
                    if self._config.model.startswith(model_prefix):
                        lora_config["modules_to_save"] = LORA_DEFAULT_CONFIGS[model_prefix]["modules_to_save"]
            
            if isinstance(lora_config["target_modules"], str):
                lora_config["target_modules"] = lora_config["target_modules"].split(",")
            if isinstance(lora_config["modules_to_save"], str):
                lora_config["modules_to_save"] = lora_config["modules_to_save"].split(",")

            peft_config = LoraConfig(
                task_type=TaskType.SEQ_2_SEQ_LM,
                r=lora_config.get("r", 4),
                lora_alpha=lora_config.get("alpha", 32),
                lora_dropout=lora_config.get("dropout", .1),
                target_modules=lora_config["target_modules"],
                modules_to_save=lora_config["modules_to_save"],
            )
            model = get_peft_model(model, peft_config)
            model.enable_input_require_grads()  # Converting to PeftModel causes gradient calculation to be disabled

        # Change specific variables based on the type of model
        model, tokenizer = self._configure_model(model, tokenizer)

        def load_text_dataset(src_path: Path, trg_path: Path) -> Optional[Dataset]:
            if not src_path.is_file() or not trg_path.is_file():
                return None
            data = []
            with open(src_path, "r", encoding="utf-8-sig") as src_file, open(
                trg_path, "r", encoding="utf-8-sig"
            ) as trg_file:
                for src_line, trg_line in zip(src_file, trg_file):
                    data.append({"src": src_line.strip(), "trg": trg_line.strip()})
            return Dataset.from_dict({"translation": data})

        train_dataset = load_text_dataset(
            self._config.exp_dir / self._config.train_src_filename(),
            self._config.exp_dir / self._config.train_trg_filename(),
        )

        eval_dataset = load_text_dataset(
            self._config.exp_dir / self._config.val_src_filename(),
            self._config.exp_dir / self._config.val_trg_filename(),
        )

        def encode(examples: dict) -> dict:
            inputs = [ex["src"].split() for ex in examples["translation"]]
            model_inputs = batch_prepare_for_model(tokenizer, inputs)

            targets = [ex["trg"].split() for ex in examples["translation"]]
            labels = batch_prepare_for_model(tokenizer, targets)
            model_inputs["labels"] = labels["input_ids"]
            return model_inputs

        if train_dataset is not None:
            with training_args.main_process_first(desc="train dataset map encoding"):
                train_dataset = train_dataset.map(
                    encode,
                    batched=True,
                    remove_columns=train_dataset.column_names,
                    desc="Encoding train dataset",
                )

        if eval_dataset is not None:
            with training_args.main_process_first(desc="validation dataset map encoding"):
                eval_dataset = eval_dataset.map(
                    encode,
                    batched=True,
                    remove_columns=eval_dataset.column_names,
                    desc="Encoding validation dataset",
                )

        src_noise = create_noise_methods(self._config.train.get("src_noise", []))
        for noise_method in src_noise:
            if isinstance(noise_method, ReplaceRandomToken):
                noise_method.filler_token = tokenizer.convert_tokens_to_ids(noise_method.filler_token)

        data_collator = DataCollatorForSeq2SeqNoising(
            tokenizer,
            model,
            label_pad_token_id=-100,
            pad_to_multiple_of=8 if training_args.fp16 or training_args.bf16 else None,
            src_noise=src_noise,
        )

        metric = evaluate.load("sacrebleu")
        all_special_ids = set(tokenizer.all_special_ids)

        def compute_metrics(eval_preds):
            preds, labels = eval_preds
            if isinstance(preds, tuple):
                preds = preds[0]

            # Replace -100 in the labels as we can't decode them.
            preds = np.where(preds != -100, preds, tokenizer.pad_token_id)
            labels = np.where(labels != -100, labels, tokenizer.pad_token_id)
            if self._config.eval["detokenize"]:
                decoded_preds = tokenizer.batch_decode(preds, skip_special_tokens=True)
                decoded_labels = tokenizer.batch_decode(labels, skip_special_tokens=True)

                # Some simple post-processing
                decoded_preds = [pred.strip() for pred in decoded_preds]
                decoded_labels = [[label.strip()] for label in decoded_labels]
            else:
                decoded_preds = [
                    " ".join(
                        tokenizer.convert_ids_to_tokens(int(id)) for id in pred if id not in all_special_ids
                    ).strip()
                    for pred in preds
                ]

                decoded_labels = [
                    [
                        " ".join(
                            tokenizer.convert_ids_to_tokens(int(id)) for id in label if id not in all_special_ids
                        ).strip()
                    ]
                    for label in labels
                ]

            result = metric.compute(
                predictions=decoded_preds,
                references=decoded_labels,
                lowercase=True,
                force=not self._config.eval["detokenize"],
            )
            result = {"bleu": result["score"]}

            prediction_lens = [np.count_nonzero(pred != tokenizer.pad_token_id) for pred in preds]
            result["gen_len"] = np.mean(prediction_lens)
            result = {k: round(v, 4) for k, v in result.items()}
            return result

        trainer = SilSeq2SeqTrainer(
            model,
            training_args,
            data_collator,
            train_dataset,
            eval_dataset,
            tokenizer,
            compute_metrics=compute_metrics,
            sequential_sampling=self._config.train.get("sequential_sampling", False),
            better_transformer=self._config.train.get("better_transformer", False),
            auto_grad_acc=self._config.train.get("auto_grad_acc", False),
        )
        early_stopping: Optional[dict] = self._config.eval["early_stopping"]
        if early_stopping:
            trainer.add_callback(
                EarlyStoppingCallback(
                    early_stopping_patience=early_stopping["steps"],
                    early_stopping_threshold=early_stopping["min_improvement"],
                )
            )
        last_checkpoint = get_last_checkpoint(training_args.output_dir)
        train_result = trainer.train(resume_from_checkpoint=last_checkpoint)

        metrics = train_result.metrics
        metrics["train_samples"] = len(train_dataset) if train_dataset is not None else 0

        trainer.log_metrics("train", metrics)
        trainer.save_metrics("train", metrics)
        trainer.save_state()

        delete_checkpoint_optimizer_state = self._config.train["delete_checkpoint_optimizer_state"]
        delete_checkpoint_tokenizer = self._config.train["delete_checkpoint_tokenizer"]
        delete_checkpoint_adapter = self._config.train["use_lora"] and self._config.model_prefix == "facebook/nllb-200"
        if delete_checkpoint_optimizer_state or delete_checkpoint_tokenizer or delete_checkpoint_adapter:
            for child in Path(training_args.output_dir).iterdir():
                if child.is_dir() and child.name.startswith("checkpoint-"):
                    if delete_checkpoint_optimizer_state:
                        delete_optimizer_state(child)
                    if delete_checkpoint_tokenizer:
                        delete_tokenizer(child)
                    if delete_checkpoint_adapter:
                        self._merge_and_delete_adapter(child, len(tokenizer), training_args.save_safetensors)

    def save_effective_config(self, path: Path) -> None:
        training_args = self._create_training_arguments()
        config = deepcopy(self._config.root)
        for section, params in TRAINING_ARGS_CONFIG_MAPPING.items():
            section_config: dict = config[section]
            for param in params:
                value = getattr(training_args, param)
                if isinstance(value, Enum):
                    value = value.value
                if value is None:
                    section_config.pop(param, None)
                else:
                    section_config[param] = value
        with path.open("w") as file:
            yaml.dump(config, file)

    def translate_test_files(
        self,
        input_paths: List[Path],
        translation_paths: List[Path],
        vref_paths: Optional[List[Path]] = None,
        ckpt: Union[CheckpointType, str, int] = CheckpointType.LAST,
    ) -> None:
        tokenizer = self._config.get_tokenizer()
        model = self._create_inference_model(ckpt, tokenizer)
        pipeline = PretokenizedTranslationPipeline(
            model=model,
            tokenizer=tokenizer,
            src_lang=self._config.test_src_lang,
            tgt_lang=self._config.test_trg_lang,
            device=0,
        )
        pipeline.model = torch.compile(pipeline.model)
        for input_path, translation_path, vref_path in zip(
            input_paths,
            translation_paths,
            cast(Iterable[Optional[Path]], repeat(None) if vref_paths is None else vref_paths),
        ):
            length = count_lines(input_path)
            with ExitStack() as stack:
                src_file = stack.enter_context(input_path.open("r", encoding="utf-8-sig"))
                sentences = (line.strip().split() for line in src_file)
                out_file = stack.enter_context(translation_path.open("w", encoding="utf-8", newline="\n"))
                vrefs: Optional[Iterable[VerseRef]] = None
                if vref_path is not None:
                    vref_file = stack.enter_context(vref_path.open("r", encoding="utf-8-sig"))
                    vrefs = (VerseRef.from_string(line.strip(), ORIGINAL_VERSIFICATION) for line in vref_file)

                for prediction in tqdm(
                    self._translate_sentences(tokenizer, pipeline, sentences, vrefs, return_tensors=True),
                    total=length,
                    unit="ex",
                ):
                    ids = to_py_obj(prediction[0]["translation_token_ids"])
                    ids = [id for id in ids[1:] if id != tokenizer.pad_token_id]
                    tokens = tokenizer.convert_ids_to_tokens(ids)
                    out_file.write(" ".join(tokens) + "\n")

    def translate(
        self,
        sentences: Iterable[str],
        src_iso: str,
        trg_iso: str,
        vrefs: Optional[Iterable[VerseRef]] = None,
        ckpt: Union[CheckpointType, str, int] = CheckpointType.LAST,
    ) -> Iterable[str]:
        tokenizer = self._config.get_tokenizer()
        model = self._create_inference_model(ckpt, tokenizer)
        if model.config.max_length < 512:
            model.config.max_length = 512
        lang_codes: Dict[str, str] = self._config.data["lang_codes"]
        pipeline = TranslationPipeline(
            model=model,
            tokenizer=tokenizer,
            src_lang=lang_codes.get(src_iso, src_iso),
            tgt_lang=lang_codes.get(trg_iso, trg_iso),
            device=0,
        )
        pipeline.model = torch.compile(pipeline.model)
        if not isinstance(sentences, list):
            sentences = list(sentences)
        for outputs in tqdm(
            self._translate_sentences(tokenizer, pipeline, sentences, vrefs),
            total=len(sentences),
            unit="ex",
        ):
            if isinstance(outputs, dict):
                outputs = [outputs]
            yield from (p["translation_text"] for p in outputs)

    def get_checkpoint_path(self, ckpt: Union[CheckpointType, str, int]) -> Tuple[Path, int]:
        step: Optional[int] = None
        if isinstance(ckpt, str):
            ckpt = ckpt.lower()
            if "avg" in ckpt:
                ckpt = CheckpointType.AVERAGE
            elif "best" in ckpt:
                ckpt = CheckpointType.BEST
            elif "last" in ckpt:
                ckpt = CheckpointType.LAST
            else:
                step = int(ckpt)
                ckpt = CheckpointType.OTHER
        if ckpt is CheckpointType.BEST:
            ckpt_path = get_best_checkpoint(self._config.model_dir)
            step = int(ckpt_path.name[11:])
        elif ckpt is CheckpointType.LAST:
            ckpt_path = Path(get_last_checkpoint(self._config.model_dir))
            step = int(ckpt_path.name[11:])
        elif ckpt is CheckpointType.OTHER and step is not None:
            ckpt_path = self._config.model_dir / f"checkpoint-{step}"
        else:
            raise ValueError(f"Unsupported checkpoint type: {ckpt}.")
        return ckpt_path, step

    def _create_training_arguments(self) -> Seq2SeqTrainingArguments:
        parser = HfArgumentParser(Seq2SeqTrainingArguments)
        args: dict = {}
        for section, params in TRAINING_ARGS_CONFIG_MAPPING.items():
            section_config: dict = self._config.root[section]
            for param in params:
                if param in section_config:
                    args[param] = section_config[param]
        merge_dict(
            args,
            {
                "fp16": self._mixed_precision and not self._is_t5,
                "bf16": self._mixed_precision and self._is_t5,
                "tf32": self._mixed_precision,
            },
        )
        if self._config.train["use_lora"] and "learning_rate" not in args.keys():
            args["learning_rate"] = 3e-4
        return parser.parse_dict(args)[0]

    def _get_dictionary(self) -> Dict[VerseRef, Set[str]]:
        if self._dictionary is not None:
            return self._dictionary

        self._dictionary = {}

        dict_trg_path = self._config.exp_dir / self._config.dict_trg_filename()
        dict_vref_path = self._config.exp_dir / self._config.dict_vref_filename()

        if not dict_trg_path.is_file() or not dict_vref_path.is_file():
            return self._dictionary

        with dict_trg_path.open("r", encoding="utf-8-sig") as trg_file, dict_vref_path.open(
            "r", encoding="utf-8-sig"
        ) as dict_file:
            for trg_line, vref_line in zip(trg_file, dict_file):
                vref_line = vref_line.strip()
                if vref_line == "":
                    continue
                vref_strs = vref_line.split("\t")
                for vref_str in vref_strs:
                    verse_ref = VerseRef.from_string(vref_str, ORIGINAL_VERSIFICATION)
                    terms = self._dictionary.get(verse_ref)
                    if terms is None:
                        terms = set()
                        self._dictionary[verse_ref] = terms
                    terms.add(trg_line.strip())

        return self._dictionary

<<<<<<< HEAD
=======
    # Untie full embedding modules and instead tie embedding weights
    def _create_tied_embedding_weights(self, model: PreTrainedModel) -> PreTrainedModel:
        encoder_embeddings = torch.nn.Embedding(
            model.config.vocab_size, model.config.d_model, model.config.pad_token_id
        )
        decoder_embeddings = torch.nn.Embedding(
            model.config.vocab_size, model.config.d_model, model.config.pad_token_id
        )

        if self._config.model_prefix == "facebook/nllb-200":
            model.model.encoder.embed_tokens = encoder_embeddings
            model.model.decoder.embed_tokens = decoder_embeddings
            model.tie_weights()
        elif self._config.model_prefix == "google/madlad400":
            model.encoder.embed_tokens = encoder_embeddings
            model.decoder.embed_tokens = decoder_embeddings
            model._tie_or_clone_weights(model.encoder.embed_tokens, model.shared)
            model._tie_or_clone_weights(model.decoder.embed_tokens, model.shared)

        return model

    def _convert_to_lora_model(self, model: PreTrainedModel) -> PreTrainedModel:
        lora_config = self._config.train["lora_config"]
        target_modules = lora_config.get(
            "target_modules", LORA_DEFAULT_CONFIGS[self._config.model_prefix]["target_modules"]
        )
        modules_to_save = lora_config.get(
            "modules_to_save", LORA_DEFAULT_CONFIGS[self._config.model_prefix]["modules_to_save"]
        )
        if isinstance(target_modules, str):
            target_modules = target_modules.split(",")
        if isinstance(modules_to_save, str):
            modules_to_save = modules_to_save.split(",")

        # Only tie embedding weights together rather than the entire modules so that peft recognizes each one
        if "embed_tokens" in modules_to_save or "embed_tokens" in target_modules:
            model = self._create_tied_embedding_weights(model)

        peft_config = LoraConfig(
            task_type=TaskType.SEQ_2_SEQ_LM,
            r=lora_config.get("r", 4),
            lora_alpha=lora_config.get("alpha", 32),
            lora_dropout=lora_config.get("dropout", 0.1),
            target_modules=target_modules,
            modules_to_save=modules_to_save,
        )
        model = get_peft_model(model, peft_config)

        if self._config.model_prefix == "facebook/nllb-200" and (
            ("embed_tokens" in modules_to_save and "lm_head" not in modules_to_save)
            or ("lm_head" in modules_to_save and "embed_tokens" not in modules_to_save)
        ):
            LOGGER.warning(
                "NLLB is typically trained with the embeddings tied. Add both embed_tokens and lm_head to modules_to_save to do this while using LoRA."
            )

        # Tie LoRA copies of the embedding weights together
        if "embed_tokens" in modules_to_save:
            if self._config.model_prefix == "facebook/nllb-200":
                embedding = model.base_model.model.model.encoder.embed_tokens.modules_to_save.default.weight
                model.base_model.model.model.decoder.embed_tokens.modules_to_save.default.weight = embedding
                if "lm_head" in modules_to_save:
                    model.base_model.model.lm_head.modules_to_save.default.weight = embedding
            elif self._config.model_prefix == "google/madlad400":
                embedding = model.base_model.model.encoder.embed_tokens.modules_to_save.default.weight
                model.base_model.model.decoder.embed_tokens.modules_to_save.default.weight = embedding
        elif "embed_tokens" in target_modules:
            if self._config.model_prefix == "facebook/nllb-200":
                # TODO: figure out how to tie embedding weights and lm_head weights together
                embedding_A = model.base_model.model.model.encoder.embed_tokens.lora_embedding_A.default
                embedding_B = model.base_model.model.model.encoder.embed_tokens.lora_embedding_B.default
                model.base_model.model.model.decoder.embed_tokens.lora_embedding_A.default = embedding_A
                model.base_model.model.model.decoder.embed_tokens.lora_embedding_B.default = embedding_B
            elif self._config.model_prefix == "google/madlad400":
                embedding_A = model.base_model.model.encoder.embed_tokens.lora_embedding_A.default
                embedding_B = model.base_model.model.encoder.embed_tokens.lora_embedding_B.default
                model.base_model.model.decoder.embed_tokens.lora_embedding_A.default = embedding_A
                model.base_model.model.decoder.embed_tokens.lora_embedding_B.default = embedding_B

        # Necessary to allow gradients to propogate through frozen layers when using PEFT + gradient checkpointing + Trainer
        if self._config.train["gradient_checkpointing"]:
            model.enable_input_require_grads()

        return model

    def _merge_and_delete_adapter(self, checkpoint_path: Path, vocab_size: int, save_safetensors: bool) -> None:
        adapter_path = checkpoint_path / "adapter"

        base = AutoModelForSeq2SeqLM.from_pretrained(self._config.model)
        base.resize_token_embeddings(vocab_size, pad_to_multiple_of=8 if self._mixed_precision else None)
        base = self._create_tied_embedding_weights(base)

        model_to_merge = PeftModel.from_pretrained(base, adapter_path)
        merged_model = model_to_merge.merge_and_unload()

        if self._config.model_prefix == "facebook/nllb-200":
            embedding_weights = merged_model.model.encoder.embed_tokens.weight
            merged_model.model.shared.weight = embedding_weights
            merged_model.model.decoder.embed_tokens.weight = embedding_weights
            merged_model.lm_head.weight = embedding_weights

        merged_model.save_pretrained(
            checkpoint_path,
            safe_serialization=save_safetensors,
        )

        shutil.rmtree(adapter_path)

>>>>>>> 988056e7
    def _translate_sentences(
        self,
        tokenizer: PreTrainedTokenizer,
        pipeline: TranslationPipeline,
        sentences: Iterable[TSent],
        vrefs: Optional[Iterable[VerseRef]],
        return_tensors: bool = False,
    ) -> Iterable[dict]:
        batch_size: int = self._config.infer["infer_batch_size"]
        num_beams: Optional[int] = self._config.infer.get("num_beams")
        if num_beams is None:
            num_beams = self._config.params.get("generation_num_beams")

        dictionary = self._get_dictionary()
        if vrefs is None or len(dictionary) == 0:
            yield from pipeline(
                sentences,
                num_beams=num_beams,
                batch_size=batch_size,
                return_text=not return_tensors,
                return_tensors=return_tensors,
            )
        else:
            for batch, force_words in batch_sentences(sentences, vrefs, batch_size, dictionary):
                if force_words is None:
                    force_words_ids = None
                else:
                    force_words_ids = [[tokenizer.convert_tokens_to_ids(v) for v in vs] for vs in force_words]
                    force_words_ids = prune_sublists(force_words_ids)

                yield from pipeline(
                    batch,
                    num_beams=num_beams,
                    force_words_ids=force_words_ids,
                    batch_size=batch_size,
                    return_text=not return_tensors,
                    return_tensors=return_tensors,
                )
    
    def _create_inference_model(self, ckpt: Union[CheckpointType, str, int], tokenizer: PreTrainedTokenizer) -> PreTrainedModel:
        if self._config.model_dir.exists():
            checkpoint_path, _ = self.get_checkpoint_path(ckpt)
            model_name = str(checkpoint_path)
        else:
            model_name = self._config.model

        dtype = torch.bfloat16 if self._is_t5 else torch.float16
<<<<<<< HEAD
        if self._config.train["use_lora"] and model_name != self._config.model:
            base_model = AutoModelForSeq2SeqLM.from_pretrained(self._config.model, torch_dtype=dtype if self._mixed_precision else "auto", ignore_mismatched_sizes=True)
=======
        if (
            self._config.train["use_lora"]
            and self._config.model_prefix != "facebook/nllb-200"
            and model_name != self._config.model
        ):
            base_model = AutoModelForSeq2SeqLM.from_pretrained(
                self._config.model, torch_dtype=dtype if self._mixed_precision else "auto"
            )
>>>>>>> 988056e7
            if len(tokenizer) != base_model.get_input_embeddings().weight.size(dim=0):
                base_model.resize_token_embeddings(len(tokenizer), pad_to_multiple_of=8 if self._mixed_precision else None)
            model = PeftModel.from_pretrained(base_model, model_name)
        else:
            model: PreTrainedModel = AutoModelForSeq2SeqLM.from_pretrained(model_name, torch_dtype=dtype if self._mixed_precision else "auto")
        if self._config.infer.get("better_transformer"):
            model = model.to_bettertransformer()
        if self._config.train["use_lora"] or model_name == self._config.model:
            model, tokenizer = self._configure_model(model, tokenizer)
        
        return model
    
    def _configure_model(self, model: PreTrainedModel, tokenizer: PreTrainedTokenizer) -> Tuple[PreTrainedModel, PreTrainedTokenizer]:
        # Set decoder_start_token_id
        if (
            self._config.val_trg_lang != ""
            and model.config.decoder_start_token_id is None
            and isinstance(tokenizer, (MBartTokenizer, MBartTokenizerFast))
        ):
            if isinstance(tokenizer, MBartTokenizer):
                model.config.decoder_start_token_id = tokenizer.lang_code_to_id[self._config.val_trg_lang]
            else:
                model.config.decoder_start_token_id = tokenizer.convert_tokens_to_ids(self._config.val_trg_lang)

        if self._config.model.startswith("google/madlad400"):
            model.config.decoder_start_token_id = tokenizer.pad_token_id
            model.generation_config.decoder_start_token_id = tokenizer.pad_token_id
            model.config.max_length = 256
            model.generation_config.max_new_tokens = 256
            tokenizer.tgt_lang = self._config.val_trg_lang

        if model.config.decoder_start_token_id is None:
            raise ValueError("Make sure that `config.decoder_start_token_id` is correctly defined")

        if (self._config.val_src_lang != "" and self._config.val_trg_lang != "" 
            and isinstance(tokenizer, (MBartTokenizer, MBartTokenizerFast, M2M100Tokenizer, NllbTokenizer, NllbTokenizerFast))):
            tokenizer.src_lang = self._config.val_src_lang
            tokenizer.tgt_lang = self._config.val_trg_lang

            # For multilingual translation models like mBART-50 and M2M100 we need to force the target language token
            # as the first generated token.
            forced_bos_token_id = tokenizer.convert_tokens_to_ids(self._config.val_trg_lang)
            model.config.forced_bos_token_id = forced_bos_token_id
            if model.generation_config is not None:
                model.generation_config.forced_bos_token_id = forced_bos_token_id
        
        return model, tokenizer


class HuggingFaceTokenizer(Tokenizer):
    def __init__(
        self,
        tokenizer: PreTrainedTokenizer,
        lang_codes: Dict[str, str],
        max_source_length: int,
        max_target_length: int,
    ) -> None:
        self._tokenizer = tokenizer
        self._mpn = MosesPunctNormalizer()
        self._mpn.substitutions = [(re.compile(r), sub) for r, sub in self._mpn.substitutions]
        self._all_special_tokens = set(self._tokenizer.all_special_tokens)
        self._lang_codes = lang_codes
        self._max_source_length = max_source_length
        self._max_target_length = max_target_length

    def set_src_lang(self, src_lang: str) -> None:
        self._tokenizer.src_lang = self._lang_codes.get(src_lang, src_lang)

    def set_trg_lang(self, trg_lang: str) -> None:
        self._tokenizer.tgt_lang = self._lang_codes.get(trg_lang, trg_lang)

    def tokenize(
        self,
        side: Side,
        line: str,
        add_dummy_prefix: bool = True,
        sample_subwords: bool = False,
        add_special_tokens: bool = True,
    ) -> str:
        if isinstance(self._tokenizer, (NllbTokenizer, NllbTokenizerFast)):
            line = self._mpn.normalize(line)
        if not add_dummy_prefix:
            line = "\ufffc" + line
        if side == Side.SOURCE:
            max_length = self._max_source_length
            if isinstance(self._tokenizer, (T5Tokenizer, T5TokenizerFast)):
                line = self._tokenizer.tgt_lang + " " + line
                max_length += 1
            if not add_dummy_prefix:
                max_length += 2
            tokens = self._tokenizer(
                line, add_special_tokens=add_special_tokens, max_length=max_length, truncation=True
            ).tokens()
        else:
            max_length = self._max_target_length
            if not add_dummy_prefix:
                max_length += 2
            tokens = self._tokenizer(
                text_target=line,
                add_special_tokens=add_special_tokens,
                max_length=max_length,
                truncation=True,
            ).tokens()
        if not add_dummy_prefix:
            tokens.remove("▁")
            tokens.remove("\ufffc")
        return " ".join(t.strip() for t in tokens)

    def normalize_normalized_string(self, line: NormalizedString) -> None:
        if isinstance(self._tokenizer, (NllbTokenizer, NllbTokenizerFast)):
            line.replace(Regex(".+"), self._mpn.normalize(str(line.normalized)))
        self._tokenizer.backend_tokenizer.normalizer.normalize(line)

    def normalize(self, side: Side, line: str) -> str:
        if isinstance(self._tokenizer, (NllbTokenizer, NllbTokenizerFast)):
            line = self._mpn.normalize(line)
        return self._tokenizer.backend_tokenizer.normalizer.normalize_str(line)

    def detokenize(self, line: str) -> str:
        tokens = line.split()
        tokens = [p for p in tokens if p not in self._all_special_tokens]
        return self._tokenizer.clean_up_tokenization(self._tokenizer.convert_tokens_to_string(tokens))


class CustomNormalizerWrapper:
    def __init__(self, tokenizer: HuggingFaceTokenizer) -> None:
        self._tokenizer = tokenizer

    def normalize(self, line: NormalizedString) -> None:
        self._tokenizer.normalize_normalized_string(line)


class PretokenizedTranslationPipeline(TranslationPipeline):
    def preprocess(self, *args, truncation=TruncationStrategy.DO_NOT_TRUNCATE, src_lang=None, tgt_lang=None):
        model_inputs = batch_prepare_for_model(self.tokenizer, args, return_tensors=self.framework)
        tgt_lang_id = self.tokenizer.convert_tokens_to_ids(tgt_lang)
        model_inputs["forced_bos_token_id"] = tgt_lang_id
        return model_inputs


class DataCollatorForSeq2SeqNoising:
    def __init__(
        self,
        tokenizer: PreTrainedTokenizer,
        model: Optional[Any] = None,
        padding: Union[bool, str, PaddingStrategy] = True,
        max_length: Optional[int] = None,
        pad_to_multiple_of: Optional[int] = None,
        label_pad_token_id: int = -100,
        src_noise: List[NoiseMethod] = [],
        return_tensors: str = "pt",
    ):
        self._data_collator = DataCollatorForSeq2Seq(
            tokenizer, model, padding, max_length, pad_to_multiple_of, label_pad_token_id, return_tensors
        )
        self._src_noise = src_noise

    def __call__(self, features, return_tensors=None):
        if len(self._src_noise) > 0:
            for feature in features:
                input_ids = feature["input_ids"][:-2]
                for noise_method in self._src_noise:
                    input_ids = noise_method(input_ids)
                feature["input_ids"] = input_ids + feature["input_ids"][-2:]
                feature["attention_mask"] = feature["attention_mask"][: len(feature["input_ids"])]

        return self._data_collator(features, return_tensors)


class SilSeq2SeqTrainer(Seq2SeqTrainer):
    def __init__(
        self,
        model: Optional[Union[PreTrainedModel, nn.Module]] = None,
        args: Optional[Seq2SeqTrainingArguments] = None,
        data_collator: Optional[Any] = None,
        train_dataset: Optional[Dataset] = None,
        eval_dataset: Optional[Union[Dataset, Dict[str, Dataset]]] = None,
        tokenizer: Optional[PreTrainedTokenizerBase] = None,
        model_init: Optional[Callable[[], PreTrainedModel]] = None,
        compute_metrics: Optional[Callable[[EvalPrediction], Dict]] = None,
        callbacks: Optional[List[TrainerCallback]] = None,
        optimizers: Tuple[Optional[optim.Optimizer], Optional[optim.lr_scheduler.LambdaLR]] = (None, None),
        preprocess_logits_for_metrics: Optional[Callable[[Tensor, Tensor], Tensor]] = None,
        sequential_sampling: bool = False,
        better_transformer: bool = False,
        auto_grad_acc: bool = False,
    ):
        super().__init__(
            model,
            args,
            data_collator,
            train_dataset,
            eval_dataset,
            tokenizer,
            model_init,
            compute_metrics,
            callbacks,
            optimizers,
            preprocess_logits_for_metrics,
        )
        self._sequential_sampling = sequential_sampling
        self._better_transformer = better_transformer
        self._auto_grac_acc = auto_grad_acc

    def _get_train_sampler(self) -> Optional[Sampler]:
        if self._sequential_sampling:
            return None
        return super()._get_train_sampler()

    def _inner_training_loop(
        self, batch_size=None, args=None, resume_from_checkpoint=None, trial=None, ignore_keys_for_eval=None
    ):
        if self._auto_grac_acc:
            inner_training_loop = find_executable_batch_size(super()._inner_training_loop, batch_size, self.accelerator)
            return inner_training_loop(
                args=args,
                resume_from_checkpoint=resume_from_checkpoint,
                trial=trial,
                ignore_keys_for_eval=ignore_keys_for_eval,
            )
        else:
            return super()._inner_training_loop(
                batch_size=batch_size,
                args=args,
                resume_from_checkpoint=resume_from_checkpoint,
                trial=trial,
                ignore_keys_for_eval=ignore_keys_for_eval,
            )

    def _save(self, output_dir: Optional[str] = None, state_dict=None):
        # If we are executing this function, we are the process zero, so we don't check for that.
        output_dir = output_dir if output_dir is not None else self.args.output_dir
        os.makedirs(output_dir, exist_ok=True)
        LOGGER.info(f"Saving model checkpoint to {output_dir} using custom _save function")

        supported_classes = (PreTrainedModel,) if not is_peft_available() else (PreTrainedModel, PeftModel)
        # Save a trained model and configuration using `save_pretrained()`.
        # They can then be reloaded using `from_pretrained()`
        if not isinstance(self.model, supported_classes):
            if state_dict is None:
                state_dict = self.model.state_dict()

            if isinstance(unwrap_model(self.model), supported_classes):
                unwrap_model(self.model).save_pretrained(
                    output_dir, state_dict=state_dict, safe_serialization=self.args.save_safetensors
                )
            else:
                LOGGER.info("Trainer.model is not a `PreTrainedModel`, only saving its state dict.")
                if self.args.save_safetensors:
                    safetensors.torch.save_file(state_dict, os.path.join(output_dir, SAFE_WEIGHTS_NAME))
                else:
                    torch.save(state_dict, os.path.join(output_dir, WEIGHTS_NAME))
        elif isinstance(self.model, PeftModel):
            if self._better_transformer:
                self.model = self.model.reverse_bettertransformer()
            output_dir += "/adapter" if self.model.name_or_path.startswith("facebook/nllb-200") else ""
            self.model.save_pretrained(
                output_dir,
                state_dict=state_dict,
                safe_serialization=self.args.save_safetensors,
                save_embedding_layers=False,
            )
            if self._better_transformer:
                self.model = self.model.to_bettertransformer()
        else:
            if self._better_transformer:
                self.model = self.model.reverse_bettertransformer()
<<<<<<< HEAD
                self.model.save_pretrained(
                    output_dir, state_dict=state_dict, safe_serialization=self.args.save_safetensors
                )
                self.model = self.model.to_bettertransformer()
            else:
                self.model.save_pretrained(
                    output_dir, state_dict=state_dict, safe_serialization=self.args.save_safetensors
                )
=======
            self.model.save_pretrained(
                output_dir,
                state_dict=state_dict,
                safe_serialization=self.args.save_safetensors,
            )
            if self._better_transformer:
                self.model = self.model.to_bettertransformer()
>>>>>>> 988056e7
        if self.tokenizer is not None:
            self.tokenizer.save_pretrained(output_dir)

        # Good practice: save your training arguments together with the trained model
        torch.save(self.args, os.path.join(output_dir, TRAINING_ARGS_NAME))


def find_executable_batch_size(function: callable = None, starting_batch_size: int = 64, accelerator=None):
    batch_size = starting_batch_size

    def decorator(*args, **kwargs):
        nonlocal batch_size
        gc.collect()
        torch.cuda.empty_cache()

        while True:
            if batch_size == 0:
                raise RuntimeError("No executable batch size found, reached zero.")
            try:
                return function(batch_size, *args, **kwargs)
            except Exception as e:
                if should_reduce_batch_size(e):
                    gc.collect()
                    torch.cuda.empty_cache()
                    batch_size //= 2
                    accelerator.gradient_accumulation_steps = accelerator.gradient_accumulation_steps * 2
                    kwargs["args"].gradient_accumulation_steps = accelerator.gradient_accumulation_steps
                else:
                    raise

    return decorator<|MERGE_RESOLUTION|>--- conflicted
+++ resolved
@@ -1056,8 +1056,6 @@
 
         return self._dictionary
 
-<<<<<<< HEAD
-=======
     # Untie full embedding modules and instead tie embedding weights
     def _create_tied_embedding_weights(self, model: PreTrainedModel) -> PreTrainedModel:
         encoder_embeddings = torch.nn.Embedding(
@@ -1166,7 +1164,6 @@
 
         shutil.rmtree(adapter_path)
 
->>>>>>> 988056e7
     def _translate_sentences(
         self,
         tokenizer: PreTrainedTokenizer,
@@ -1214,10 +1211,6 @@
             model_name = self._config.model
 
         dtype = torch.bfloat16 if self._is_t5 else torch.float16
-<<<<<<< HEAD
-        if self._config.train["use_lora"] and model_name != self._config.model:
-            base_model = AutoModelForSeq2SeqLM.from_pretrained(self._config.model, torch_dtype=dtype if self._mixed_precision else "auto", ignore_mismatched_sizes=True)
-=======
         if (
             self._config.train["use_lora"]
             and self._config.model_prefix != "facebook/nllb-200"
@@ -1226,7 +1219,6 @@
             base_model = AutoModelForSeq2SeqLM.from_pretrained(
                 self._config.model, torch_dtype=dtype if self._mixed_precision else "auto"
             )
->>>>>>> 988056e7
             if len(tokenizer) != base_model.get_input_embeddings().weight.size(dim=0):
                 base_model.resize_token_embeddings(len(tokenizer), pad_to_multiple_of=8 if self._mixed_precision else None)
             model = PeftModel.from_pretrained(base_model, model_name)
@@ -1494,16 +1486,6 @@
         else:
             if self._better_transformer:
                 self.model = self.model.reverse_bettertransformer()
-<<<<<<< HEAD
-                self.model.save_pretrained(
-                    output_dir, state_dict=state_dict, safe_serialization=self.args.save_safetensors
-                )
-                self.model = self.model.to_bettertransformer()
-            else:
-                self.model.save_pretrained(
-                    output_dir, state_dict=state_dict, safe_serialization=self.args.save_safetensors
-                )
-=======
             self.model.save_pretrained(
                 output_dir,
                 state_dict=state_dict,
@@ -1511,7 +1493,6 @@
             )
             if self._better_transformer:
                 self.model = self.model.to_bettertransformer()
->>>>>>> 988056e7
         if self.tokenizer is not None:
             self.tokenizer.save_pretrained(output_dir)
 

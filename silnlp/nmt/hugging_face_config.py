--- conflicted
+++ resolved
@@ -1001,12 +1001,6 @@
             for param in params:
                 if param in section_config:
                     args[param] = section_config[param]
-<<<<<<< HEAD
-        merge_dict(args, {"fp16": self._mixed_precision and not self._is_t5, 
-                          "bf16": self._mixed_precision and self._is_t5, 
-                          "tf32": self._mixed_precision})
-        if self._is_t5 and "learning_rate" not in args.keys():
-=======
         merge_dict(
             args,
             {
@@ -1016,7 +1010,6 @@
             },
         )
         if self._config.train["use_lora"] and "learning_rate" not in args.keys():
->>>>>>> e95ee136
             args["learning_rate"] = 3e-4
         return parser.parse_dict(args)[0]
 

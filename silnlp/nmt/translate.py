--- conflicted
+++ resolved
@@ -124,11 +124,7 @@
                 translation_failed.append(book)
                 LOGGER.exception(f"Was not able to translate {book}.")
 
-<<<<<<< HEAD
-        SIL_NLP_ENV.copy_experiment_to_bucket(self.name, patterns=("*.SFM", "*.SFM.confidences.tsv"), overwrite=True)
-=======
-        SIL_NLP_ENV.copy_experiment_to_bucket(self.name, patterns=("*.SFM", "*infer*"), overwrite=True)
->>>>>>> 7a95e06b
+        SIL_NLP_ENV.copy_experiment_to_bucket(self.name, patterns=("*.SFM", "*infer*", "*.confidences.tsv"), overwrite=True)
 
         if len(translation_failed) > 0:
             raise RuntimeError(f"Some books failed to translate: {' '.join(translation_failed)}")
@@ -179,13 +175,8 @@
                 translator.translate_text(src_file_path, trg_file_path, src_iso, trg_iso, produce_multiple_translations)
                 end = time.time()
                 print(f"Translated {src_file_path.name} to {trg_file_path.name} in {((end-start)/60):.2f} minutes")
-<<<<<<< HEAD
-        SIL_NLP_ENV.copy_experiment_to_bucket(
-            self.name, patterns=("*.SFM", "*.SFM.confidences.tsv", "*.txt", "*.txt.confidences.tsv"), overwrite=True
-        )
-=======
-        SIL_NLP_ENV.copy_experiment_to_bucket(self.name, patterns=("*.SFM*", "*.txt*"), overwrite=True)
->>>>>>> 7a95e06b
+
+        SIL_NLP_ENV.copy_experiment_to_bucket(self.name, patterns=("*.SFM*", "*.txt*", "*.confidences.tsv"), overwrite=True)
 
     def translate_files(
         self,
@@ -271,13 +262,8 @@
                     include_embeds=include_embeds,
                     experiment_ckpt_str=experiment_ckpt_str,
                 )
-<<<<<<< HEAD
-        SIL_NLP_ENV.copy_experiment_to_bucket(
-            self.name, patterns=("*.SFM", "*.SFM.confidences.tsv", "*.txt", "*.txt.confidences.tsv"), overwrite=True
-        )
-=======
-        SIL_NLP_ENV.copy_experiment_to_bucket(self.name, patterns=("*.SFM", *exts), overwrite=True)
->>>>>>> 7a95e06b
+        SIL_NLP_ENV.copy_experiment_to_bucket(self.name, patterns=("*.SFM", *exts, "*.confidences.tsv"), overwrite=True)
+
 
     def _init_translation_task(
         self, experiment_suffix: str, patterns: List[str] = []

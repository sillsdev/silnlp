import argparse
<<<<<<< HEAD
import os
from collections import Counter
from pathlib import Path
from s3path import S3Path
=======
import logging
from collections import Counter, defaultdict
from pathlib import Path
from typing import Dict, Union
>>>>>>> 988056e7

import pandas as pd
from machine.scripture import ALL_BOOK_IDS, book_id_to_number, is_nt, is_ot
from tqdm import tqdm

from typing import Union

from ..common.environment import SIL_NLP_ENV

LOGGER = logging.getLogger(__package__ + ".collect_verse_counts")

OT_CANON = [book for book in ALL_BOOK_IDS if is_ot(book_id_to_number(book))]
NT_CANON = [book for book in ALL_BOOK_IDS if is_nt(book_id_to_number(book))]
DT_CANON = [
    "TOB",
    "JDT",
    "ESG",
    "WIS",
    "SIR",
    "BAR",
    "LJE",
    "S3Y",
    "SUS",
    "BEL",
    "1MA",
    "2MA",
    "3MA",
    "4MA",
    "1ES",
    "2ES",
    "MAN",
    "PS2",
    "ODA",
    "PSS",
    "EZA",
    "JUB",
    "ENO",
]


def get_complete_verse_counts() -> Dict[str, Counter]:
    complete_counts_path = SIL_NLP_ENV.mt_experiments_dir / "verse_counts" / "complete_counts.csv"
    if complete_counts_path.is_file():
        df = pd.read_csv(complete_counts_path, index_col="book").rename(columns=lambda x: int(x))
        return {book: Counter(dict(counts.dropna())) for book, counts in df.iterrows()}

    verse_counts = defaultdict(list)
    with open(SIL_NLP_ENV.assets_dir / "vref.txt", "r", encoding="utf-8") as vref_file:
        for vref in vref_file:
            cur_book = vref.split(" ")[0]
            cur_chapter = int(vref.split(" ")[1].split(":")[0].strip())
            verse_counts[cur_book].append(cur_chapter)
        verse_counts = {k: Counter(v) for k, v in verse_counts.items()}

    # Write to .csv
    max_chapters = max([len(verse_counts[book].keys()) for book in verse_counts.keys()])
    df = pd.DataFrame(columns=[i for i in range(1, max_chapters + 1)])
    df["book"] = verse_counts.keys()
    df = df.set_index("book")
    for book, counts in verse_counts.items():
        for chapter, count in counts.items():
            df.loc[book][chapter] = count
    df.to_csv(complete_counts_path)

    return verse_counts


def collect_verse_counts(
    input_folder: Union[str, Path],
    output_folder: Union[str, Path],
    file_patterns: str,
    deutero: bool = False,
    recount: bool = False,
) -> None:
    input_path = input_folder if isinstance(input_folder, Path) else Path(input_folder)
    output_path = output_folder if isinstance(output_folder, Path) else Path(output_folder)

    extract_files = set()
    for file_pattern in file_patterns.split(";"):
        file_pattern = file_pattern.strip()
        extract_files.update(input_path.glob(file_pattern))
    project_names = [f.stem for f in extract_files]
    projects_to_process = project_names

    bucket_files = ["verse_counts.csv", "verse_percentages.csv", "complete_counts.csv"]
    SIL_NLP_ENV.copy_experiment_from_bucket("verse_counts", bucket_files)
    SIL_NLP_ENV.copy_experiment_from_bucket(
        "verse_counts/partially_complete_books", [f"{f}.csv" for f in project_names]
    )
    partial_books_path = SIL_NLP_ENV.mt_experiments_dir / "verse_counts" / "partially_complete_books"
    partial_books_path.mkdir(exist_ok=True, parents=True)

    # Initialize the data frames and determine which files need to be processed
    verse_counts_path = SIL_NLP_ENV.mt_experiments_dir / "verse_counts" / "verse_counts.csv"
    if verse_counts_path.is_file():
        verse_counts_df = pd.read_csv(verse_counts_path, index_col="file")
        if recount:
            verse_counts_df = verse_counts_df.drop(index=project_names, errors="ignore")
        projects_to_process = list(set(project_names) - set(verse_counts_df.index))
        verse_counts_df = verse_counts_df.reindex(set(verse_counts_df.index) | set(project_names))
    else:
        verse_counts_df = pd.DataFrame(columns=["Books", "Total", "OT", "NT", "DT"] + OT_CANON + NT_CANON + DT_CANON)
        verse_counts_df["file"] = project_names
        verse_counts_df = verse_counts_df.set_index("file")

    verse_percentages_path = SIL_NLP_ENV.mt_experiments_dir / "verse_counts" / "verse_percentages.csv"
    if verse_percentages_path.is_file():
        verse_percentages_df = pd.read_csv(verse_percentages_path, index_col="file")
        if recount:
            verse_percentages_df = verse_percentages_df.drop(index=project_names, errors="ignore")
        verse_percentages_df = verse_percentages_df.reindex(set(verse_percentages_df.index) | set(project_names))
    else:
        verse_percentages_df = pd.DataFrame(columns=["Total", "OT", "NT", "DT"] + OT_CANON + NT_CANON + DT_CANON)
        verse_percentages_df["file"] = project_names
        verse_percentages_df = verse_percentages_df.set_index("file")

    # Get counts for unprocessed files
    complete_verse_counts = get_complete_verse_counts()
    partially_complete_projects = []
    for extract_file_name in tqdm(extract_files):
        project_name = extract_file_name.stem
        if project_name not in projects_to_process:
            LOGGER.info(f"Found verse counts for {project_name}")
            continue
        LOGGER.info(f"Processing {project_name}")

        verse_counts = defaultdict(list)
        with open(SIL_NLP_ENV.assets_dir / "vref.txt", "r", encoding="utf-8") as vref_file, extract_file_name.open(
            "r", encoding="utf-8"
        ) as extract_file:
            cur_book = None
            for vref, verse in zip(vref_file, extract_file):
                if verse != "\n":
                    cur_book = vref.split(" ")[0]
                    cur_chapter = int(vref.split(" ")[1].split(":")[0].strip())
                    verse_counts[cur_book].append(cur_chapter)
            verse_counts = {k: Counter(v) for k, v in verse_counts.items()}

        # Copy the counts to the data frames
        partially_complete_books = []
        for book, chapter_counts in verse_counts.items():
            book_count = sum(chapter_counts.values())
            complete_book_count = sum(complete_verse_counts[book].values())
            verse_counts_df.loc[project_name][book] = book_count
            verse_percentages_df.loc[project_name][book] = 100 * round(book_count / complete_book_count, 3)
            if book_count < complete_book_count and book_count > 0:
                partially_complete_books.append(book)

        if len(partially_complete_books) > 0:
            partially_complete_projects.append(project_name)
            df = pd.DataFrame(
                columns=list(
                    range(1, max([len(complete_verse_counts[book].keys()) for book in partially_complete_books]) + 1)
                )
            )
            df["book"] = partially_complete_books
            df = df.set_index("book")
            for book in partially_complete_books:
                for chapter, complete_count in complete_verse_counts[book].items():
                    df.loc[book][chapter] = 100 * round(verse_counts[book][chapter] / complete_count, 3)
            df.to_csv(partial_books_path / f"{project_name}.csv")

    # Add overall counts
    for book, chapter_counts in complete_verse_counts.items():
        verse_counts_df.loc["complete", book] = sum(chapter_counts.values())

    to_sum = projects_to_process + ["complete"]
    verse_counts_df.loc[to_sum, "Books"] = verse_counts_df.loc[to_sum].apply(
        lambda row: sum([(1 if ele > 0 else 0) for ele in row]), axis=1
    )
    verse_counts_df.loc[to_sum, "Total"] = verse_counts_df.loc[to_sum][OT_CANON + NT_CANON + DT_CANON].sum(axis=1)
    verse_counts_df.loc[to_sum, "OT"] = verse_counts_df.loc[to_sum][OT_CANON].sum(axis=1)
    verse_counts_df.loc[to_sum, "NT"] = verse_counts_df.loc[to_sum][NT_CANON].sum(axis=1)
    verse_counts_df.loc[to_sum, "DT"] = verse_counts_df.loc[to_sum][DT_CANON].sum(axis=1)
    verse_counts_df.fillna(0, inplace=True)

    verse_percentages_df.loc[projects_to_process, "Total"] = 100 * round(
        verse_counts_df.loc[projects_to_process, "Total"] / verse_counts_df.loc["complete", "Total"], 3
    )
    verse_percentages_df.loc[projects_to_process, "OT"] = 100 * round(
        verse_counts_df.loc[projects_to_process, "OT"] / verse_counts_df.loc["complete", "OT"], 3
    )
    verse_percentages_df.loc[projects_to_process, "NT"] = 100 * round(
        verse_counts_df.loc[projects_to_process, "NT"] / verse_counts_df.loc["complete", "NT"], 3
    )
    verse_percentages_df.loc[projects_to_process, "DT"] = 100 * round(
        verse_counts_df.loc[projects_to_process, "DT"] / verse_counts_df.loc["complete", "DT"], 3
    )
    verse_percentages_df.fillna(0, inplace=True)

    if not deutero:
        for project in project_names:
            if verse_counts_df.loc[project]["DT"] > 0:
                dt_books = [col for col in DT_CANON if verse_counts_df.loc[project][col] > 0]
                LOGGER.warning(
                    f"{project} contains text in books {dt_books}. Use --deutero to include counts for these books."
                )

    # Save cache files
    verse_counts_df.sort_index().drop(index="complete").astype(int).to_csv(verse_counts_path)
    verse_percentages_df.sort_index().to_csv(verse_percentages_path)

    # Filter and save to output folder
    if not deutero:
        verse_counts_df = verse_counts_df.drop(columns=DT_CANON + ["DT"])
        verse_percentages_df = verse_percentages_df.drop(columns=DT_CANON + ["DT"])

        to_update = project_names + ["complete"]
        verse_counts_df.loc[to_update, "Books"] = verse_counts_df.loc[to_update][OT_CANON + NT_CANON].apply(
            lambda row: sum([(1 if ele > 0 else 0) for ele in row]), axis=1
        )
        verse_counts_df.loc[to_update, "Total"] = verse_counts_df.loc[to_update][OT_CANON + NT_CANON].sum(axis=1)
        verse_percentages_df.loc[project_names, "Total"] = 100 * round(
            verse_counts_df.loc[project_names, "Total"] / verse_counts_df.loc["complete", "Total"], 3
        )
    verse_counts_df.loc[["complete"] + sorted(project_names)].astype(int).to_csv(output_path / "verse_counts.csv")
    verse_percentages_df.loc[sorted(project_names)].to_csv(output_path / "verse_percentages.csv")

    # Copy over chapter counts for partially complete books
    for project in project_names:
        cache_path = partial_books_path / f"{project}.csv"
        if cache_path.is_file():
            partial_books_out_path = output_path / f"{project}_detailed_percentages.csv"
            df = pd.read_csv(cache_path, index_col="book")

            if project in projects_to_process and project not in partially_complete_projects:
                df = df.drop(df.index)
                df.to_csv(cache_path)
            elif not deutero:
                df = df.drop(index=DT_CANON, errors="ignore")
                df = df.dropna(axis=1, how="all")

            if len(df.index) == 0:
                partial_books_out_path.unlink(missing_ok=True)
            else:
                df.to_csv(partial_books_out_path)

    # Copy new and updated files to the S3 bucket
    if len(projects_to_process) > 0:
        SIL_NLP_ENV.copy_experiment_to_bucket("verse_counts", bucket_files, True)
        SIL_NLP_ENV.copy_experiment_to_bucket(
            "verse_counts/partially_complete_books", [f"{f}.csv" for f in projects_to_process], True
        )

def format_path(path: Union[str, Path]):
    output_path = Path(path)
    if not output_path.parent.exists():
        output_path = S3Path(output_path)
        if output_path.parent.exists():
            output_path = f's3:/{output_path}'
    print(f"Writing to {output_path}")
    return output_path

def main() -> None:
    parser = argparse.ArgumentParser(description="Collect various counts from a corpus of Bible extracts")
    parser.add_argument(
        "--input-folder", default=SIL_NLP_ENV.mt_scripture_dir, help="Folder with corpus of Bible extracts"
    )
    parser.add_argument("--output-folder", help="Folder in which to save results", default="", required=False)
    parser.add_argument("--output-exp", help="Experiment folder in which to save results (e.g., FT-Language/Model)", default="", required=False)
    parser.add_argument(
        "--files",
        help="Semicolon-delimited list of patterns of extract file names to count (e.g. 'arb-*.txt;de-NT.txt)",
        required=True,
    )
    parser.add_argument(
        "--deutero",
        default=False,
        action="store_true",
        help="Include counts for Deuterocanon books",
    )
    parser.add_argument("--recount", default=False, action="store_true", help="Force recount of verse counts")
    args = parser.parse_args()

<<<<<<< HEAD
    if len(args.output_folder) > 0:
        output_folder = Path(args.output_folder)
    elif len(args.output_exp) > 0:
        output_folder = SIL_NLP_ENV.mt_experiments_dir / args.output_exp
    else:
        raise ValueError("One of --output-exp or --output-folder must be set")

    verse_counts = []
    complete_book_counts = {}
    complete_book_counts_already_collected = False
    extract_files = set()
    for file in args.files.split(";"):
        file = file.strip()
        extract_files_parent_path = Path(args.input_folder)
        if not extract_files_parent_path.exists():
            extract_files_parent_path = S3Path(args.input_folder)
        extract_files_list = list(extract_files_parent_path.glob(file))
        extract_files = extract_files.union(set(extract_files_list))
        print(f"Processing files with pattern {file}")
        for extract_file_name in tqdm(extract_files_list):
            with open(SIL_NLP_ENV.assets_dir / "vref.txt", "r", encoding="utf-8") as vref_file, extract_file_name.open("r", encoding="utf-8") as extract_file:
                book_list = []
                chapter_counts = {}
                cur_book = None
                first_line = True
                for vref, verse in zip(vref_file, extract_file):
                    cur_book = vref.split(" ")[0]
                    if first_line:
                        print("FIRST VERSE:",verse)
                        first_line = False
                    cur_chapter = int(vref.split(" ")[1].split(":")[0].strip())
                    if cur_book not in complete_book_counts:
                        complete_book_counts[cur_book] = []
                    if not complete_book_counts_already_collected:
                        complete_book_counts[cur_book].append(cur_chapter)
                    if verse == "\n":
                        continue
                    if cur_book not in chapter_counts:
                        chapter_counts[cur_book] = []
                    chapter_counts[cur_book].append(cur_chapter)
                    book_list.append(cur_book)
                chapter_counts = {k: Counter(v) for k, v in chapter_counts.items()}
                if not complete_book_counts_already_collected:
                    complete_book_counts = {k: Counter(v) for k, v in complete_book_counts.items()}
                complete_book_counts_already_collected = True
                verse_counts.append(
                    {
                        "file": os.path.basename(extract_file_name),
                        "per_book_counts": Counter(book_list),
                        "per_chapter_counts": chapter_counts,
                    }
                )

    # Initialize the data frames
    verse_count_df = pd.DataFrame(columns=OT_canon + NT_canon + DT_canon)
    verse_count_df["file"] = [os.path.basename(extract_file_name) for extract_file_name in extract_files]
    verse_count_df = verse_count_df.set_index("file")

    verse_percentage_df = pd.DataFrame(columns=OT_canon + NT_canon + DT_canon)
    verse_percentage_df["file"] = [os.path.basename(extract_file_name) for extract_file_name in extract_files]
    verse_percentage_df = verse_percentage_df.set_index("file")

    partially_complete_books = {}

    # Copy the counts to the data frame
    for totals in verse_counts:
        f = totals["file"]
        counts = totals["per_book_counts"]
        for ele in counts:
            verse_count_df.loc[f][ele] = counts[ele]
            verse_percentage_df.loc[f][ele] = 100 * round(counts[ele] / sum(complete_book_counts[ele].values()), 3)
            if verse_percentage_df.loc[f][ele] < 100 and verse_percentage_df.loc[f][ele] > 0:
                if f not in partially_complete_books:
                    partially_complete_books[f] = []
                partially_complete_books[f].append(ele)

    for filename, books in partially_complete_books.items():
        df = pd.DataFrame(
            columns=[i for i in range(1, max([len(complete_book_counts[book].keys()) for book in books]))]
        )
        chapter_counts = list(filter(lambda x: x["file"] == filename, verse_counts))[0]["per_chapter_counts"]
        df["book"] = books
        df = df.set_index("book")
        for book in books:
            for col in df.columns:
                if int(col) <= len(complete_book_counts[book].keys()):
                    df.loc[book][col] = 100 * round(chapter_counts[book][col] / complete_book_counts[book][col], 3)

        df.to_csv(format_path(output_folder / f"{filename[:-4]}_detailed_percentages.csv"))

    verse_count_df.insert(loc=0, column="Books", value=verse_count_df.astype(bool).sum(axis=1))
    verse_count_df.insert(loc=1, column="Total", value=verse_count_df[OT_canon + NT_canon + DT_canon].sum(axis=1))
    verse_count_df.insert(loc=2, column="OT", value=verse_count_df[OT_canon].sum(axis=1))
    verse_count_df.insert(loc=3, column="NT", value=verse_count_df[NT_canon].sum(axis=1))
    verse_count_df.insert(loc=4, column="DT", value=verse_count_df[DT_canon].sum(axis=1))
    verse_count_df.fillna(0, inplace=True)

    verse_percentage_df.insert(
        loc=0, column="Total", value=verse_percentage_df[OT_canon + NT_canon + DT_canon].mean(axis=1).round(1)
    )
    verse_percentage_df.fillna(0.0, inplace=True)  # Replace with 0's before averaging
    verse_percentage_df.insert(loc=1, column="OT", value=verse_percentage_df[OT_canon].mean(axis=1).round(1))
    verse_percentage_df.insert(loc=2, column="NT", value=verse_percentage_df[NT_canon].mean(axis=1).round(1))
    verse_percentage_df.insert(loc=3, column="DT", value=verse_percentage_df[DT_canon].mean(axis=1).round(1))

    verse_count_df.to_csv(format_path(output_folder / "verse_counts.csv"))
    print(verse_count_df)
    verse_percentage_df.to_csv(format_path(output_folder / "verse_percentages.csv"))
    print(verse_percentage_df)
    if len(args.output_exp) > 0:
        print("Copying to bucket...")
        SIL_NLP_ENV.copy_experiment_to_bucket(args.output_exp)
=======
    collect_verse_counts(args.input_folder, args.output_folder, args.files, args.deutero, args.recount)

>>>>>>> 988056e7

if __name__ == "__main__":
    main()<|MERGE_RESOLUTION|>--- conflicted
+++ resolved
@@ -1,15 +1,8 @@
 import argparse
-<<<<<<< HEAD
-import os
-from collections import Counter
-from pathlib import Path
-from s3path import S3Path
-=======
 import logging
 from collections import Counter, defaultdict
 from pathlib import Path
 from typing import Dict, Union
->>>>>>> 988056e7
 
 import pandas as pd
 from machine.scripture import ALL_BOOK_IDS, book_id_to_number, is_nt, is_ot
@@ -254,14 +247,6 @@
             "verse_counts/partially_complete_books", [f"{f}.csv" for f in projects_to_process], True
         )
 
-def format_path(path: Union[str, Path]):
-    output_path = Path(path)
-    if not output_path.parent.exists():
-        output_path = S3Path(output_path)
-        if output_path.parent.exists():
-            output_path = f's3:/{output_path}'
-    print(f"Writing to {output_path}")
-    return output_path
 
 def main() -> None:
     parser = argparse.ArgumentParser(description="Collect various counts from a corpus of Bible extracts")
@@ -284,123 +269,8 @@
     parser.add_argument("--recount", default=False, action="store_true", help="Force recount of verse counts")
     args = parser.parse_args()
 
-<<<<<<< HEAD
-    if len(args.output_folder) > 0:
-        output_folder = Path(args.output_folder)
-    elif len(args.output_exp) > 0:
-        output_folder = SIL_NLP_ENV.mt_experiments_dir / args.output_exp
-    else:
-        raise ValueError("One of --output-exp or --output-folder must be set")
-
-    verse_counts = []
-    complete_book_counts = {}
-    complete_book_counts_already_collected = False
-    extract_files = set()
-    for file in args.files.split(";"):
-        file = file.strip()
-        extract_files_parent_path = Path(args.input_folder)
-        if not extract_files_parent_path.exists():
-            extract_files_parent_path = S3Path(args.input_folder)
-        extract_files_list = list(extract_files_parent_path.glob(file))
-        extract_files = extract_files.union(set(extract_files_list))
-        print(f"Processing files with pattern {file}")
-        for extract_file_name in tqdm(extract_files_list):
-            with open(SIL_NLP_ENV.assets_dir / "vref.txt", "r", encoding="utf-8") as vref_file, extract_file_name.open("r", encoding="utf-8") as extract_file:
-                book_list = []
-                chapter_counts = {}
-                cur_book = None
-                first_line = True
-                for vref, verse in zip(vref_file, extract_file):
-                    cur_book = vref.split(" ")[0]
-                    if first_line:
-                        print("FIRST VERSE:",verse)
-                        first_line = False
-                    cur_chapter = int(vref.split(" ")[1].split(":")[0].strip())
-                    if cur_book not in complete_book_counts:
-                        complete_book_counts[cur_book] = []
-                    if not complete_book_counts_already_collected:
-                        complete_book_counts[cur_book].append(cur_chapter)
-                    if verse == "\n":
-                        continue
-                    if cur_book not in chapter_counts:
-                        chapter_counts[cur_book] = []
-                    chapter_counts[cur_book].append(cur_chapter)
-                    book_list.append(cur_book)
-                chapter_counts = {k: Counter(v) for k, v in chapter_counts.items()}
-                if not complete_book_counts_already_collected:
-                    complete_book_counts = {k: Counter(v) for k, v in complete_book_counts.items()}
-                complete_book_counts_already_collected = True
-                verse_counts.append(
-                    {
-                        "file": os.path.basename(extract_file_name),
-                        "per_book_counts": Counter(book_list),
-                        "per_chapter_counts": chapter_counts,
-                    }
-                )
-
-    # Initialize the data frames
-    verse_count_df = pd.DataFrame(columns=OT_canon + NT_canon + DT_canon)
-    verse_count_df["file"] = [os.path.basename(extract_file_name) for extract_file_name in extract_files]
-    verse_count_df = verse_count_df.set_index("file")
-
-    verse_percentage_df = pd.DataFrame(columns=OT_canon + NT_canon + DT_canon)
-    verse_percentage_df["file"] = [os.path.basename(extract_file_name) for extract_file_name in extract_files]
-    verse_percentage_df = verse_percentage_df.set_index("file")
-
-    partially_complete_books = {}
-
-    # Copy the counts to the data frame
-    for totals in verse_counts:
-        f = totals["file"]
-        counts = totals["per_book_counts"]
-        for ele in counts:
-            verse_count_df.loc[f][ele] = counts[ele]
-            verse_percentage_df.loc[f][ele] = 100 * round(counts[ele] / sum(complete_book_counts[ele].values()), 3)
-            if verse_percentage_df.loc[f][ele] < 100 and verse_percentage_df.loc[f][ele] > 0:
-                if f not in partially_complete_books:
-                    partially_complete_books[f] = []
-                partially_complete_books[f].append(ele)
-
-    for filename, books in partially_complete_books.items():
-        df = pd.DataFrame(
-            columns=[i for i in range(1, max([len(complete_book_counts[book].keys()) for book in books]))]
-        )
-        chapter_counts = list(filter(lambda x: x["file"] == filename, verse_counts))[0]["per_chapter_counts"]
-        df["book"] = books
-        df = df.set_index("book")
-        for book in books:
-            for col in df.columns:
-                if int(col) <= len(complete_book_counts[book].keys()):
-                    df.loc[book][col] = 100 * round(chapter_counts[book][col] / complete_book_counts[book][col], 3)
-
-        df.to_csv(format_path(output_folder / f"{filename[:-4]}_detailed_percentages.csv"))
-
-    verse_count_df.insert(loc=0, column="Books", value=verse_count_df.astype(bool).sum(axis=1))
-    verse_count_df.insert(loc=1, column="Total", value=verse_count_df[OT_canon + NT_canon + DT_canon].sum(axis=1))
-    verse_count_df.insert(loc=2, column="OT", value=verse_count_df[OT_canon].sum(axis=1))
-    verse_count_df.insert(loc=3, column="NT", value=verse_count_df[NT_canon].sum(axis=1))
-    verse_count_df.insert(loc=4, column="DT", value=verse_count_df[DT_canon].sum(axis=1))
-    verse_count_df.fillna(0, inplace=True)
-
-    verse_percentage_df.insert(
-        loc=0, column="Total", value=verse_percentage_df[OT_canon + NT_canon + DT_canon].mean(axis=1).round(1)
-    )
-    verse_percentage_df.fillna(0.0, inplace=True)  # Replace with 0's before averaging
-    verse_percentage_df.insert(loc=1, column="OT", value=verse_percentage_df[OT_canon].mean(axis=1).round(1))
-    verse_percentage_df.insert(loc=2, column="NT", value=verse_percentage_df[NT_canon].mean(axis=1).round(1))
-    verse_percentage_df.insert(loc=3, column="DT", value=verse_percentage_df[DT_canon].mean(axis=1).round(1))
-
-    verse_count_df.to_csv(format_path(output_folder / "verse_counts.csv"))
-    print(verse_count_df)
-    verse_percentage_df.to_csv(format_path(output_folder / "verse_percentages.csv"))
-    print(verse_percentage_df)
-    if len(args.output_exp) > 0:
-        print("Copying to bucket...")
-        SIL_NLP_ENV.copy_experiment_to_bucket(args.output_exp)
-=======
     collect_verse_counts(args.input_folder, args.output_folder, args.files, args.deutero, args.recount)
 
->>>>>>> 988056e7
 
 if __name__ == "__main__":
     main()
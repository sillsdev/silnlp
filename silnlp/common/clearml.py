--- conflicted
+++ resolved
@@ -20,16 +20,10 @@
     project_prefix: str = "LangTech_"
     project_suffix: str = ""
     experiment_suffix: str = ""
-<<<<<<< HEAD
-    memory_growth: bool = False
-
-    def __post_init__(self):
-        self.name = self.name.replace("\\", "/")
-=======
     clearml_project_folder: str = ""
 
     def __post_init__(self) -> None:
->>>>>>> a93738f0
+        self.name = self.name.replace("\\", "/")
         name_parts = self.name.split("/")
         project = name_parts[0]
         if len(name_parts) == 1:
@@ -43,18 +37,9 @@
                 task_name=exp_name + self.experiment_suffix,
             )
 
-<<<<<<< HEAD
-        self._determine_clearml_project_name()
-        self._load_config()
+            self._determine_clearml_project_name()
+            self._load_config()
 
-        self.task.set_base_docker(
-            docker_cmd="silintlai/machine-silnlp:master-latest",
-        )
-        if self.queue_name is not None:
-            self.task.execute_remotely(queue_name=self.queue_name)
-
-    def _determine_clearml_project_name(self):
-=======
             self.task.set_base_docker(
                 docker_cmd="silintlai/machine-silnlp:master-latest",
             )
@@ -72,11 +57,10 @@
                 exit()
             self.task = None
 
-    def get_remote_name(self) -> str:
+    def _determine_clearml_project_name(self):
         if self.task is None:
             self.clearml_project_folder = ""
             return self.name
->>>>>>> a93738f0
         # after init, "project name" and "task name" could be different. Read them again and update.
         self.clearml_project_folder = self.task.get_project_name()
         assert self.clearml_project_folder is not None
@@ -93,12 +77,7 @@
         if len(self.experiment_suffix) > 0 and self.name.endswith(self.experiment_suffix):
             self.name = self.name[: -len(self.experiment_suffix)]
 
-<<<<<<< HEAD
     def _load_config(self):
-
-=======
-    def load_config(self) -> Config:
->>>>>>> a93738f0
         # copy from S3 bucket to temp first
         SIL_NLP_ENV.copy_experiment_from_bucket(self.name, extensions="config.yml")
         # if the project/experiment yaml file already exists, use it to re-read the config.  If not, write it.
@@ -130,7 +109,7 @@
         with (exp_dir / "config.yml").open("w+", encoding="utf-8") as file:
             yaml.safe_dump(data=config, stream=file)
 
-        self.config = Config(exp_dir=exp_dir, config=config, memory_growth=self.memory_growth)
+        self.config = Config(exp_dir=exp_dir, config=config)
         SIL_NLP_ENV.copy_experiment_to_bucket(self.name, extensions="config.yml")
 
     def get_config(self):

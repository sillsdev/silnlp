import logging
import os
import re
from pathlib import Path
from typing import Any, Dict, List, Optional, Set, Tuple
from xml.sax.saxutils import escape

from lxml import etree
from machine.corpora import FilteredTextCorpus, ParallelTextCorpus, ParatextTextCorpus, Text
from machine.scripture import ORIGINAL_VERSIFICATION, VerseRef, book_id_to_number, get_books
from machine.tokenization import NullTokenizer

from .corpus import get_terms_glosses_path, get_terms_metadata_path, get_terms_vrefs_path, load_corpus
from .environment import SIL_NLP_ENV
from .utils import unique_list

_TERMS_LISTS = {
    "Major": "BiblicalTerms.xml",
    "All": "AllBiblicalTerms.xml",
    "SilNt": "BiblicalTermsSILNT.xml",
    "Pt6": "BiblicalTermsP6NT.xml",
    "Project": "ProjectBiblicalTerms.xml",
}

LOGGER = logging.getLogger(__name__)


def get_project_dir(project: str) -> Path:
    return SIL_NLP_ENV.pt_projects_dir / project


def get_iso(settings_tree: etree.ElementTree) -> str:
    iso = settings_tree.getroot().findtext("LanguageIsoCode")
    assert iso is not None
    index = iso.index(":")
    return iso[:index]


def extract_project(
    project_dir: Path,
    output_dir: Path,
    include_books: List[str] = [],
    exclude_books: List[str] = [],
    include_markers: bool = False,
) -> Tuple[Path, int]:
    settings_tree = parse_project_settings(project_dir)
    iso = get_iso(settings_tree)

    ref_dir = SIL_NLP_ENV.assets_dir / "Ref"

    tokenizer = NullTokenizer()
    ref_corpus = ParatextTextCorpus(tokenizer, ref_dir)
    project_corpus = ParatextTextCorpus(tokenizer, project_dir, include_markers=include_markers)

    output_basename = f"{iso}-{project_dir.name}"
    if len(include_books) > 0 or len(exclude_books) > 0:
        output_basename += "_"
        include_books_set: Optional[Set[int]] = None
        if len(include_books) > 0:
            include_books_set = get_books(include_books)
            for text in include_books:
                output_basename += f"+{text}"
        exclude_books_set: Optional[Set[int]] = None
        if len(exclude_books) > 0:
            exclude_books_set = get_books(exclude_books)
            for text in exclude_books:
                output_basename += f"-{text}"

        def filter_corpus(text: Text) -> bool:
            book_num = book_id_to_number(text.id)
            if exclude_books_set is not None and book_num in exclude_books_set:
                return False

            if include_books_set is not None and book_num in include_books_set:
                return True

            return include_books_set is None

        ref_corpus = FilteredTextCorpus(ref_corpus, filter_corpus)
        project_corpus = FilteredTextCorpus(project_corpus, filter_corpus)

    if include_markers:
        output_basename += "-m"
    output_filename = output_dir / f"{output_basename}.txt"

    try:
        parallel_corpus = ParallelTextCorpus(ref_corpus, project_corpus)
        segment_count = 0
        with output_filename.open("w", encoding="utf-8", newline="\n") as output_stream, parallel_corpus.get_segments(
            all_source_segments=True
        ) as segments:
            cur_ref: Optional[VerseRef] = None
            cur_target_line = ""
            cur_target_line_range = True
            for segment in segments:
                ref: VerseRef = segment.segment_ref
                if cur_ref is not None and ref.compare_to(cur_ref, compare_segments=False) != 0:
                    output_stream.write(("<range>" if cur_target_line_range else cur_target_line) + "\n")
                    segment_count += 1
                    cur_target_line = ""
                    cur_target_line_range = True

                cur_ref = ref
                if not segment.is_target_in_range or segment.is_target_range_start or len(segment.target_segment) > 0:
                    if len(segment.target_segment) > 0:
                        if len(cur_target_line) > 0:
                            cur_target_line += " "
                        cur_target_line += segment.target_segment[0]
                    cur_target_line_range = False
            output_stream.write(("<range>" if cur_target_line_range else cur_target_line) + "\n")
            segment_count += 1
        return output_filename, segment_count
    except:
        if output_filename.is_file():
            output_filename.unlink()
        raise


def escape_id(id: str) -> str:
    return escape(id).replace("\n", "&#xA;")


def strip_parens(term_str: str, left="(", right=")") -> str:
    parens: int = 0
    end: int = -1
    for i in reversed(range(len(term_str))):
        c = term_str[i]
        if c == right:
            if parens == 0:
                end = i + 1
            parens += 1
        elif c == left:
            parens -= 1
            if parens == 0:
                term_str = term_str[:i] + term_str[end:]
                end = -1
    return term_str


def clean_term(term_str: str) -> str:
    term_str = term_str.strip()
    term_str = strip_parens(term_str)
    return " ".join(term_str.split())


def extract_terms_list(list_type: str, project: Optional[str] = None) -> Dict[str, List[VerseRef]]:
    list_file_name = _TERMS_LISTS.get(list_type)
    if list_file_name is None:
        return {}

    list_name = list_type
    if project is not None:
        list_name = project

    dir = SIL_NLP_ENV.pt_terms_dir if project is None else SIL_NLP_ENV.pt_projects_dir / project
    terms_xml_path = dir / list_file_name

    terms_metadata_path = get_terms_metadata_path(list_name)
    terms_glosses_path = get_terms_glosses_path(list_name)
    terms_vrefs_path = get_terms_vrefs_path(list_name)

    references: Dict[str, List[VerseRef]] = {}
    with terms_metadata_path.open("w", encoding="utf-8", newline="\n") as terms_metadata_file, terms_glosses_path.open(
        "w", encoding="utf-8", newline="\n"
    ) as terms_glosses_file, terms_vrefs_path.open("w", encoding="utf-8", newline="\n") as terms_vrefs_file:
        if os.path.exists(terms_xml_path):
            with terms_xml_path.open("rb") as terms_file:
                terms_tree = etree.parse(terms_file)
            for term_elem in terms_tree.getroot().findall("Term"):
                id = term_elem.get("Id")
                if id is None:
                    continue
                id = escape_id(id)
                cat = term_elem.findtext("Category", "?")
                if cat == "":
                    cat = "?"
                domain = term_elem.findtext("Domain", "?")
                if domain == "":
                    domain = "?"
                gloss_str = term_elem.findtext("Gloss", "")
                refs_elem = term_elem.find("References")
                refs_list: List[VerseRef] = []
                if refs_elem is not None:
                    for verse_elem in refs_elem.findall("Verse"):
                        bbbcccvvv = int(verse_elem.text[:9])
                        vref = VerseRef.from_bbbcccvvv(bbbcccvvv)
                        vref.change_versification(ORIGINAL_VERSIFICATION)
                        refs_list.append(vref)
                    references[id] = refs_list
                glosses = _process_gloss_string(gloss_str)
                terms_metadata_file.write(f"{id}\t{cat}\t{domain}\n")
                terms_glosses_file.write("\t".join(glosses) + "\n")
                terms_vrefs_file.write("\t".join(str(vref) for vref in refs_list) + "\n")
    return references


def extract_major_terms_per_language(iso: str) -> None:
    # extract Biblical Terms for the langauage
    terms_xml_path = SIL_NLP_ENV.pt_terms_dir / f"BiblicalTerms{iso.capitalize()}.xml"
    with terms_xml_path.open("rb") as terms_file:
        terms_tree = etree.parse(terms_file)

    # build glosses dict
    terms_dict = {}
    for term_elem in terms_tree.getroot().findall("Terms")[0].findall("Localization"):
        id = term_elem.get("Id")
        if id is None:
            continue
        terms_dict[escape_id(id)] = _process_gloss_string(term_elem.get("Gloss", ""))

    terms_glosses_path = get_terms_glosses_path(list_name="Major", iso=iso)

    with terms_glosses_path.open("w", encoding="utf-8", newline="\n") as terms_glosses_file:
        # import major metadata to line up terms to it
        with (SIL_NLP_ENV.assets_dir / "Major-metadata.txt").open("r", encoding="utf-8", newline="\n") as mm_file:
            major_metadata = mm_file.readlines()
        for line in major_metadata:
            id = line.split("\t")[0]
            if id in terms_dict:
                terms_glosses_file.write("\t".join(terms_dict[id]) + "\n")
            else:
                terms_glosses_file.write("\n")


def _process_gloss_string(gloss_str: str) -> List[str]:
    match = re.match(r"\[(.+?)\]", gloss_str)
    if match is not None:
        gloss_str = match.group(1)
    gloss_str = gloss_str.replace("?", "")
    gloss_str = clean_term(gloss_str)
    gloss_str = strip_parens(gloss_str, left="[", right="]")
    gloss_str = re.sub(r"\s+\d+(\.\d+)*$", "", gloss_str)
    glosses = re.split("[;,/]", gloss_str)
    glosses = unique_list([gloss.strip() for gloss in glosses if gloss.strip() != ""])
    return glosses


def extract_terms_list_from_renderings(project: str, renderings_tree: etree.ElementTree) -> None:
    terms_metadata_path = get_terms_metadata_path(project)
    with terms_metadata_path.open("w", encoding="utf-8", newline="\n") as terms_metadata_file:
        for rendering_elem in renderings_tree.getroot().findall("TermRendering"):
            id = rendering_elem.get("Id")
            if id is None:
                continue
            id = escape_id(id)
            if rendering_elem.get("Guess") != "false" or rendering_elem.findtext("Renderings", "") == "":
                continue

            terms_metadata_file.write(f"{id}\t?\t?\n")


def extract_term_renderings(project_dir: Path, corpus_filename: Path) -> int:
    renderings_path = project_dir / "TermRenderings.xml"
    if not renderings_path.is_file():
        return 0

<<<<<<< HEAD
    with renderings_path.open("rb") as renderings_file:
        renderings_tree = etree.parse(renderings_file)
=======
    try:
        renderings_tree = etree.parse(str(renderings_path))
    except etree.XMLSyntaxError:
        # Try forcing the encoding to UTF-8 during parsing
        renderings_tree = etree.parse(str(renderings_path), parser=etree.XMLParser(encoding="utf-8"))
>>>>>>> 87cbabec
    rendering_elems: Dict[str, etree.Element] = {}
    for elem in renderings_tree.getroot().findall("TermRendering"):
        id = elem.get("Id")
        if id is None:
            continue
        id = escape_id(id)
        rendering_elems[id] = elem

    settings_tree = parse_project_settings(project_dir)
    iso = get_iso(settings_tree)
    project_name = settings_tree.getroot().findtext("Name", project_dir.name)
    terms_setting = settings_tree.getroot().findtext("BiblicalTermsListSetting", "Major::BiblicalTerms.xml")

    list_type, terms_project, _ = terms_setting.split(":", maxsplit=3)
    list_name = list_type
    references: Dict[str, List[VerseRef]] = {}
    if list_type == "Project":
        if terms_project == project_name:
            references = extract_terms_list(list_type, project_dir.name)
        else:
            extract_terms_list_from_renderings(project_dir.name, renderings_tree)
        list_name = project_dir.name

    corpus: Dict[VerseRef, str] = {}
    if len(references) > 0:
        prev_verse_str = ""
        for ref_str, verse_str in zip(load_corpus(SIL_NLP_ENV.assets_dir / "vref.txt"), load_corpus(corpus_filename)):
            if verse_str == "<range>":
                verse_str = prev_verse_str
            corpus[VerseRef.from_string(ref_str, ORIGINAL_VERSIFICATION)] = verse_str
            prev_verse_str = verse_str

    terms_metadata_path = get_terms_metadata_path(list_name)
    terms_renderings_path = SIL_NLP_ENV.mt_terms_dir / f"{iso}-{project_dir.name}-{list_type}-renderings.txt"
    count = 0
    with terms_renderings_path.open("w", encoding="utf-8", newline="\n") as terms_renderings_file:
        for line in load_corpus(terms_metadata_path):
            id, _, _ = line.split("\t", maxsplit=3)
            rendering_elem = rendering_elems.get(id)
            refs_list = references.get(id, [])

            renderings: Set[str] = set()
            if rendering_elem is not None and rendering_elem.get("Guess", "false") == "false":
                renderings_str = rendering_elem.findtext("Renderings", "")
                if renderings_str != "":
                    for rendering in renderings_str.strip().split("||"):
                        rendering = clean_term(rendering).strip()
                        if len(refs_list) > 0 and "*" in rendering:
                            regex = (
                                re.escape(rendering).replace("\\ \\*\\*\\ ", "(?:\\ \\w+)*\\ ").replace("\\*", "\\w*")
                            )
                            for ref in refs_list:
                                verse_str = corpus.get(ref, "")
                                for match in re.finditer(regex, verse_str):
                                    surface_form = match.group()
                                    renderings.add(surface_form)

                        else:
                            rendering = rendering.replace("*", "").strip()
                            if rendering != "":
                                renderings.add(rendering)
            terms_renderings_file.write("\t".join(renderings) + "\n")
            if len(renderings) > 0:
                count += 1
    if count == 0:
        terms_renderings_path.unlink()
        if list_type == "Project":
            terms_metadata_path.unlink()
            terms_glosses_path = get_terms_glosses_path(list_name)
            if terms_glosses_path.is_file():
                terms_glosses_path.unlink()
    return count


def book_file_name_digits(book_num: int) -> str:
    if book_num < 10:
        return f"0{book_num}"
    if book_num < 40:
        return str(book_num)
    if book_num < 100:
        return str(book_num + 1)
    if book_num < 110:
        return f"A{book_num - 100}"
    if book_num < 120:
        return f"B{book_num - 110}"
    return f"C{book_num - 120}"


def get_book_path(project: str, book: str) -> Path:
    project_dir = get_project_dir(project)
    settings_tree = parse_project_settings(project_dir)
    naming_elem = settings_tree.find("Naming")
    assert naming_elem is not None

    pre_part = naming_elem.get("PrePart", "")
    post_part = naming_elem.get("PostPart", "")
    book_name_form = naming_elem.get("BookNameForm")
    assert book_name_form is not None

    book_num = book_id_to_number(book)
    if book_name_form == "MAT":
        book_name = book
    elif book_name_form == "40" or book_name_form == "41":
        book_name = book_file_name_digits(book_num)
    else:
        book_name = f"{book_file_name_digits(book_num)}{book}"

    book_file_name = f"{pre_part}{book_name}{post_part}"

    return SIL_NLP_ENV.pt_projects_dir / project / book_file_name


def parse_project_settings(project_dir: Path) -> Any:
    settings_filename = project_dir / "Settings.xml"
    if not settings_filename.is_file():
        settings_filename = next(project_dir.glob("*.ssf"), Path())
    if not settings_filename.is_file():
        raise RuntimeError("The project directory does not contain a settings file.")

    with settings_filename.open("rb") as settings_file:
        settings_tree = etree.parse(settings_file)
    return settings_tree<|MERGE_RESOLUTION|>--- conflicted
+++ resolved
@@ -254,16 +254,13 @@
     if not renderings_path.is_file():
         return 0
 
-<<<<<<< HEAD
-    with renderings_path.open("rb") as renderings_file:
-        renderings_tree = etree.parse(renderings_file)
-=======
     try:
-        renderings_tree = etree.parse(str(renderings_path))
+        with renderings_path.open("rb") as renderings_file:
+            renderings_tree = etree.parse(renderings_file)
     except etree.XMLSyntaxError:
         # Try forcing the encoding to UTF-8 during parsing
-        renderings_tree = etree.parse(str(renderings_path), parser=etree.XMLParser(encoding="utf-8"))
->>>>>>> 87cbabec
+        with renderings_path.open("rb") as renderings_file:
+            renderings_tree = etree.parse(renderings_file, parser=etree.XMLParser(encoding="utf-8"))
     rendering_elems: Dict[str, etree.Element] = {}
     for elem in renderings_tree.getroot().findall("TermRendering"):
         id = elem.get("Id")

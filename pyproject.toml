[tool.black]
line-length = 120
target-version = ['py37']
include = '\.pyi?$'
exclude = '''
/(
    \.eggs
  | \.git
  | \.hg
  | \.mypy_cache
  | \.tox
  | \.venv
  | _build
  | buck-out
  | build
  | dist
)/
'''

[tool.poetry]
name = "silnlp"
version = "1.0.0"
description = ""
authors = ["SIL International"]

[tool.poetry.dependencies]
python = ">=3.7"
pandas = "^1.0.4"
sentencepiece = "^0.1.95"
nltk = "^3.5"
python-dotenv = "^0.13.0"
seaborn = "^0.10.1"
morfessor = "^2.0.6"
Morfessor-FlatCat = "^1.0.8"
psutil = "^5.7.3"
scikit-learn = "0.22.2.post1"
numpy = "1.19.5"
OpenNMT-tf = "^2.18.1"
annoy = "^1.17.0"
lit-nlp = "^0.3"
tensorflow = "2.4.1"
google-cloud-translate = "^3.0.2"
scipy = "1.4.1"
<<<<<<< HEAD
XlsxWriter = "^1.4.3"
python-Levenshtein = "^0.12.2"
=======
clearml = ">=1.0.3"
>>>>>>> a6150270

[tool.poetry.dev-dependencies]
mypy = "^0.812"
black = "^20.8b1"
flake8 = "^3.9.0"
ipykernel = "^5.5.3"<|MERGE_RESOLUTION|>--- conflicted
+++ resolved
@@ -41,12 +41,9 @@
 tensorflow = "2.4.1"
 google-cloud-translate = "^3.0.2"
 scipy = "1.4.1"
-<<<<<<< HEAD
+clearml = ">=1.0.3"
 XlsxWriter = "^1.4.3"
 python-Levenshtein = "^0.12.2"
-=======
-clearml = ">=1.0.3"
->>>>>>> a6150270
 
 [tool.poetry.dev-dependencies]
 mypy = "^0.812"

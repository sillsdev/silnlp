[tool.black]
line-length = 120
target-version = ['py37']
include = '\.pyi?$'
exclude = '''
/(
    \.eggs
  | \.git
  | \.hg
  | \.mypy_cache
  | \.tox
  | \.venv
  | _build
  | buck-out
  | build
  | dist
)/
'''

[tool.poetry]
name = "silnlp"
version = "1.0.0"
description = ""
authors = ["SIL International"]

[tool.poetry.dependencies]
python = ">=3.7"
pandas = "^1.0.4"
sentencepiece = "^0.1.95"
nltk = "^3.5"
python-dotenv = "^0.13.0"
seaborn = "^0.10.1"
morfessor = "^2.0.6"
Morfessor-FlatCat = "^1.0.8"
psutil = "^5.7.3"
scikit-learn = "0.22.2.post1"
numpy = "1.19.5"
OpenNMT-tf = "^2.16.0"
annoy = "^1.17.0"
lit-nlp = "^0.3"
tensorflow = "2.4.1"
google-cloud-translate = "^3.0.2"
<<<<<<< HEAD
clearml = ">=1.0.2"
=======
scipy = "1.4.1"
>>>>>>> ff2c674a

[tool.poetry.dev-dependencies]
mypy = "^0.812"
black = "^20.8b1"
flake8 = "^3.9.0"
ipykernel = "^5.5.3"<|MERGE_RESOLUTION|>--- conflicted
+++ resolved
@@ -40,11 +40,8 @@
 lit-nlp = "^0.3"
 tensorflow = "2.4.1"
 google-cloud-translate = "^3.0.2"
-<<<<<<< HEAD
+scipy = "1.4.1"
 clearml = ">=1.0.2"
-=======
-scipy = "1.4.1"
->>>>>>> ff2c674a
 
 [tool.poetry.dev-dependencies]
 mypy = "^0.812"

// For format details, see https://aka.ms/devcontainer.json. For config options, see the
// README at: https://github.com/devcontainers/templates/tree/main/src/ubuntu
{
	"name": "SILNLP",
	// Or use a Dockerfile or Docker Compose file. More info: https://containers.dev/guide/dockerfile
	"build": {
		"context": "..",
		// Path is relative to the devcontainer.json file.
		"dockerfile": "Dockerfile",
		"args": {
            "MINIO_ENDPOINT_URL": "${localEnv:MINIO_ENDPOINT_URL}",
			"MINIO_ENDPOINT_IP": "${localEnv:MINIO_ENDPOINT_IP}"
        }
	},
	"runArgs": [
		"--gpus",
		"all",
		"-v",
<<<<<<< HEAD
		"${env:HOME}/.aws:/root/.aws", // Mount user's AWS credentials into the container
		"-v",
		"${env:HOME}/clearml/.clearml/hf-cache:/root/.cache/huggingface",
		"--cap-add",
		"SYS_ADMIN",
		"--device",
		"/dev/fuse",
		"--security-opt",
		"apparmor=unconfined"
=======
		"${env:HOME}/clearml/.clearml/hf-cache:/root/.cache/huggingface"
>>>>>>> 68076365
	],
	"containerEnv": {
		"AWS_REGION": "${localEnv:AWS_REGION}",
		"AWS_ACCESS_KEY_ID": "${localEnv:AWS_ACCESS_KEY_ID}",
		"AWS_SECRET_ACCESS_KEY": "${localEnv:AWS_SECRET_ACCESS_KEY}",
		"MINIO_ENDPOINT_URL": "${localEnv:MINIO_ENDPOINT_URL}",
		"MINIO_ENDPOINT_IP": "${localEnv:MINIO_ENDPOINT_IP}",
		"MINIO_ACCESS_KEY": "${localEnv:MINIO_ACCESS_KEY}",
		"MINIO_SECRET_KEY": "${localEnv:MINIO_SECRET_KEY}",
		"B2_ENDPOINT_URL": "${localEnv:B2_ENDPOINT_URL}",
		"B2_KEY_ID": "${localEnv:B2_KEY_ID}",
		"B2_APPLICATION_KEY": "${localEnv:B2_APPLICATION_KEY}",
		"CLEARML_API_ACCESS_KEY": "${localEnv:CLEARML_API_ACCESS_KEY}",
		"CLEARML_API_SECRET_KEY": "${localEnv:CLEARML_API_SECRET_KEY}"
	},
	// Features to add to the dev container. More info: https://containers.dev/features.
	// "features": {},
	// Use 'forwardPorts' to make a list of ports inside the container available locally.
	// "forwardPorts": [],
	// Use 'postCreateCommand' to run commands after the container is created.
	// "postCreateCommand": "uname -a",
	// Configure tool-specific properties.
	// Configure tool-specific properties.
	"customizations": {
		// Configure properties specific to VS Code.
		"vscode": {
			// Set *default* container specific settings.json values on container create.
			"settings": {
				"python.defaultInterpreterPath": "/workspaces/silnlp/.venv/bin/python",
				"[python]": {
					"editor.defaultFormatter": "ms-python.black-formatter",
					"editor.codeActionsOnSave": {
						"source.organizeImports": true
					}
				},
				"editor.formatOnSave": true,
				"editor.formatOnType": true,
				"isort.args": [
					"--profile",
					"black"
				]
			},
			// Add the IDs of extensions you want installed when the container is created.
			"extensions": [
				"ms-python.python",
				"ms-python.vscode-pylance",
				"ms-python.pylint",
				"ms-python.black-formatter",
				"ms-vscode.cpptools-extension-pack",
				"ms-azuretools.vscode-docker",
				"ms-python.flake8",
				"ms-python.isort",
				"eamodio.gitlens",
				"donjayamanne.githistory"
			]
		}
	},
<<<<<<< HEAD
	"postStartCommand": "poetry install && sh /workspaces/silnlp/.devcontainer/update_hosts.sh && sh /workspaces/silnlp/minio_bucket_setup.sh"
=======
	"postStartCommand": "poetry install && sh /workspaces/silnlp/.devcontainer/update_hosts.sh"
>>>>>>> 68076365
	// Uncomment to connect as root instead. More info: https://aka.ms/dev-containers-non-root.
	// "remoteUser": "root"
}<|MERGE_RESOLUTION|>--- conflicted
+++ resolved
@@ -16,9 +16,6 @@
 		"--gpus",
 		"all",
 		"-v",
-<<<<<<< HEAD
-		"${env:HOME}/.aws:/root/.aws", // Mount user's AWS credentials into the container
-		"-v",
 		"${env:HOME}/clearml/.clearml/hf-cache:/root/.cache/huggingface",
 		"--cap-add",
 		"SYS_ADMIN",
@@ -26,9 +23,6 @@
 		"/dev/fuse",
 		"--security-opt",
 		"apparmor=unconfined"
-=======
-		"${env:HOME}/clearml/.clearml/hf-cache:/root/.cache/huggingface"
->>>>>>> 68076365
 	],
 	"containerEnv": {
 		"AWS_REGION": "${localEnv:AWS_REGION}",
@@ -86,11 +80,7 @@
 			]
 		}
 	},
-<<<<<<< HEAD
 	"postStartCommand": "poetry install && sh /workspaces/silnlp/.devcontainer/update_hosts.sh && sh /workspaces/silnlp/minio_bucket_setup.sh"
-=======
-	"postStartCommand": "poetry install && sh /workspaces/silnlp/.devcontainer/update_hosts.sh"
->>>>>>> 68076365
 	// Uncomment to connect as root instead. More info: https://aka.ms/dev-containers-non-root.
 	// "remoteUser": "root"
 }
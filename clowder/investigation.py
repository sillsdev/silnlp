--- conflicted
+++ resolved
@@ -188,11 +188,7 @@
         if "silnlp" not in complete_entrypoint:
             raise ValueError("Entrypoints must be silnlp jobs")  # TODO make more robust against misuse
         python_cmd = os.environ.get("PYTHON", "python")
-<<<<<<< HEAD
-        command = f"{data_dir_override} {python_cmd} -m {complete_entrypoint}"
-=======
         command = f"{data_dir_override} {python_cmd} -m {complete_entrypoint}{clearml_data_dir_override}"
->>>>>>> b80d94ca
         print("[green]Running command: [/green]", command)
         result = subprocess.run(
             command,
@@ -259,21 +255,12 @@
                     "clearml_id" in ENV.current_meta["investigations"][self.name]["experiments"][exp]
                     and "clearml_id" in remote_meta_content["experiments"][exp]
                 ):
-<<<<<<< HEAD
                     ENV.current_meta["investigations"][self.name]["experiments"][exp]["clearml_id"] = (
                         remote_meta_content["experiments"][exp]["clearml_id"]
                     )
                     ENV.current_meta["investigations"][self.name]["experiments"][exp]["clearml_task_url"] = (
                         remote_meta_content["experiments"][exp]["clearml_task_url"]
                     )
-=======
-                    ENV.current_meta["investigations"][self.name]["experiments"][exp][
-                        "clearml_id"
-                    ] = remote_meta_content["experiments"][exp]["clearml_id"]
-                    ENV.current_meta["investigations"][self.name]["experiments"][exp][
-                        "clearml_task_url"
-                    ] = remote_meta_content["experiments"][exp]["clearml_task_url"]
->>>>>>> b80d94ca
                 ENV.current_meta["investigations"][self.name]["experiments"][exp]["status"] = remote_meta_content[
                     "experiments"
                 ][exp]["status"]
